[tool.poetry]
name = "navigator_backend"
version = "0.1.0"
description = ""
authors = ["chrisaballard <chris@climatepolicyradar.org>", "kalyandutia <kalyan@climatepolicyradar.org>", "paulahightower <paula@climatepolicyradar.org>"]

[tool.poetry.dependencies]
python = "^3.8"
<<<<<<< HEAD
fastapi = "^0.70.0"
alembic = "1.4.3"
Authlib = "0.14.3"
pytest = "6.1.0"
SQLAlchemy = "1.3.19"
uvicorn = "0.12.1"
sqlalchemy-utils = "0.36.8"
pyjwt = "1.7.1"
passlib = "1.7.2"
bcrypt = "3.2.0"
httpx = "0.15.5"
itsdangerous = "1.1.0"
python-multipart = "0.0.5"
psycopg2-binary = "^2.9.2"
boto3 = "^1.20.25"
pandas = "^1.3.5"
navigator = {path = "../common", develop = true }
=======
alembic = "^1.7.6"
Authlib = "^0.15.5"
bcrypt = "^3.2.0"
boto3 = "^1.21.2"
fastapi = "^0.74.0"
httpx = "^0.22.0"
itsdangerous = "^2.1.0"
pandas = "^1.4.1"
passlib = "^1.7.4"
psycopg2-binary = "^2.9.3"
PyJWT = "^2.3.0"
python-multipart = "^0.0.5"
SQLAlchemy = "^1.4.31"
SQLAlchemy-Utils = "^0.38.2"
uvicorn = "^0.17.5"
>>>>>>> 5877bb5c

[tool.poetry.dev-dependencies]
moto = { version = "^3.0.3", extras = ["s3"] }
pre-commit = "^2.17.0"
python-dotenv = "^0.19.2"
pytest = "^7.0.1"
pydocstyle = { version = "^6.1.1", extras = ["pydocstyle[toml]"] }

[build-system]
requires = ["poetry-core>=1.0.0"]
build-backend = "poetry.core.masonry.api"

[tool.pytest.ini_options]
addopts = "-p no:cacheprovider"

[tool.pydocstyle]
# D100 - Missing docstring in public module
# D103 - Missing docstring in public function
# D104 - Missing docstring in public package
# D107 - Missing docstring in __init__
# D202 - No blank lines allowed after function docstring
# D203 - 1 blank line required before class docstring
# D213 - Multi-line docstring summary should start at the second line
# D400 - First line should end with a period
# D401 - First line should be in imperative mood (Google styleguide denotes 'descriptive' style.)
# D406 - Section name should end with a newline (incompatible with Google styleguide)
# D407 - Missing dashed underline after section (incompatible with Google styleguide)
# D413 - Missing blank line after last section (incompatible with Google styleguide)
# D415 - First line should end with a period, question mark, or exclamation point
ignore = """
D100,D103,D104,D107,
D202,D203,D213,
D400,D401,D406,D407,D413,D415
"""<|MERGE_RESOLUTION|>--- conflicted
+++ resolved
@@ -6,29 +6,9 @@
 
 [tool.poetry.dependencies]
 python = "^3.8"
-<<<<<<< HEAD
-fastapi = "^0.70.0"
-alembic = "1.4.3"
-Authlib = "0.14.3"
-pytest = "6.1.0"
-SQLAlchemy = "1.3.19"
-uvicorn = "0.12.1"
-sqlalchemy-utils = "0.36.8"
-pyjwt = "1.7.1"
-passlib = "1.7.2"
-bcrypt = "3.2.0"
-httpx = "0.15.5"
-itsdangerous = "1.1.0"
-python-multipart = "0.0.5"
-psycopg2-binary = "^2.9.2"
-boto3 = "^1.20.25"
-pandas = "^1.3.5"
-navigator = {path = "../common", develop = true }
-=======
 alembic = "^1.7.6"
 Authlib = "^0.15.5"
 bcrypt = "^3.2.0"
-boto3 = "^1.21.2"
 fastapi = "^0.74.0"
 httpx = "^0.22.0"
 itsdangerous = "^2.1.0"
@@ -40,7 +20,7 @@
 SQLAlchemy = "^1.4.31"
 SQLAlchemy-Utils = "^0.38.2"
 uvicorn = "^0.17.5"
->>>>>>> 5877bb5c
+navigator = {path = "../common", develop = true }
 
 [tool.poetry.dev-dependencies]
 moto = { version = "^3.0.3", extras = ["s3"] }
