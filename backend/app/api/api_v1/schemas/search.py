from enum import Enum
from typing import Dict, List, Mapping, Optional, Tuple

from pydantic import BaseModel, conlist


Coord = Tuple[float, float]


class SortOrder(str, Enum):
    """Sort ordering for use building OpenSearch query body."""

    ASCENDING = "asc"
    DESCENDING = "desc"


class SortField(str, Enum):
    """Sort field for use building OpenSearch query body."""

    DATE = "date"
    TITLE = "title"


class JitQuery(str, Enum):
    """Flag used for determining if a jit query is to be used."""

    ENABLED = "enabled"
    DISABLED = "disabled"


class FilterField(str, Enum):
    """Filter field for use building OpenSearch query body."""

    SOURCE = "sources"
    COUNTRY = "countries"
    REGION = "regions"
    INSTRUMENT = "instruments"
    SECTOR = "sectors"
    TYPE = "types"
    CATEGORY = "categories"
    TOPIC = "topics"
    KEYWORD = "keywords"
    HAZARD = "hazards"
    LANGUAGE = "languages"
    FRAMEWORK = "frameworks"


class SearchRequestBody(BaseModel):
    """The request body expected by the search API endpoint."""

    query_string: str
    exact_match: bool = False
    max_passages_per_doc: int = 10  # TODO: decide on default

    # TODO: Improve filters to allow generics & use filter types
    keyword_filters: Optional[Dict[FilterField, List[str]]] = None
    year_range: Optional[Tuple[Optional[int], Optional[int]]] = None

    sort_field: Optional[SortField] = None
    sort_order: SortOrder = SortOrder.DESCENDING

    jit_query: Optional[JitQuery] = JitQuery.ENABLED

    limit: int = 10  # TODO: decide on default
    offset: int = 0


class SearchResponseDocumentPassage(BaseModel):
    """A Document passage match returned by the search API endpoint."""

    text: str
    text_block_id: str
    text_block_page: Optional[int]
    text_block_coords: Optional[List[Coord]]


class SearchResult(BaseModel):
    """A single document in a search response."""

    document_name: str
    document_country_code: str
    document_source_name: str
    document_date: str
    document_id: str
    document_slug: Optional[str]  # TODO: required when opensearch is updated
    document_country_english_shortname: str
    document_description: str
    document_type: str
    document_category: str
    document_source_url: str
    document_url: str
<<<<<<< HEAD
    document_content_type: Optional[str]
=======
    document_content_type: Optional[str]  # TODO: required when opensearch is updated

>>>>>>> d6a12760
    document_title_match: bool
    document_description_match: bool
    document_passage_matches: List[SearchResponseDocumentPassage]


class SearchResultResponse(SearchResult):
    """The object that is returned in the response.

    Used to extend with postfix
    """

    document_postfix: Optional[str]


class CategoryName(str, Enum):
    """Representation of what is in the database.

    TODO: Add test to ensure there is equivalence with the initial_data
    """

    LAW = "Law"
    POLICY = "Policy"
    CASE = "Case"


Top5DocumentList = conlist(SearchResult, max_items=5)


class SummaryCountryResponse(BaseModel):
    """Additional information for the Country page over geo stats"""

    document_counts: Mapping[CategoryName, int]
    top_documents: Mapping[CategoryName, Top5DocumentList]
    targets: List[str]  # TODO: Placeholder for later


class SearchResults(BaseModel):
    """The response body produced by the search API endpoint."""

    hits: int
    query_time_ms: int

    documents: List[SearchResult]


class SearchResultsResponse(BaseModel):
    """The response body produced by the search API endpoint."""

    hits: int
    query_time_ms: int

    documents: List[SearchResultResponse]


class OpenSearchResponseMatchBase(BaseModel):
    """Describes matches returned by an OpenSearch query"""

    document_name: str
    document_country_code: str
    document_description: str
    document_source_name: str
    document_id: str  # Changed semantics to be import_id, not database id
    document_date: str
    document_name_and_id: str
    document_country_english_shortname: str
    document_type: str
    document_source_url: str
    document_url: str
    document_category: str
<<<<<<< HEAD
    document_content_type: Optional[str]
=======
    document_content_type: Optional[str]  # TODO: make non-optional
    document_slug: Optional[str]  # TODO: make non-optional
>>>>>>> d6a12760


class OpenSearchResponseNameMatch(OpenSearchResponseMatchBase):
    """Describes matches returned by OpenSearch on Document name."""

    for_search_document_name: str


class OpenSearchResponseDescriptionMatch(OpenSearchResponseMatchBase):
    """Describes matches returned by OpenSearch on Document description."""

    for_search_document_description: str


class OpenSearchResponsePassageMatch(OpenSearchResponseMatchBase):
    """Describes matches returned by OpenSearch on Document passage."""

    text: str
    text_block_id: str
    text_block_page: int
    text_block_coords: List[Coord]<|MERGE_RESOLUTION|>--- conflicted
+++ resolved
@@ -89,12 +89,7 @@
     document_category: str
     document_source_url: str
     document_url: str
-<<<<<<< HEAD
     document_content_type: Optional[str]
-=======
-    document_content_type: Optional[str]  # TODO: required when opensearch is updated
-
->>>>>>> d6a12760
     document_title_match: bool
     document_description_match: bool
     document_passage_matches: List[SearchResponseDocumentPassage]
@@ -164,12 +159,8 @@
     document_source_url: str
     document_url: str
     document_category: str
-<<<<<<< HEAD
     document_content_type: Optional[str]
-=======
-    document_content_type: Optional[str]  # TODO: make non-optional
     document_slug: Optional[str]  # TODO: make non-optional
->>>>>>> d6a12760
 
 
 class OpenSearchResponseNameMatch(OpenSearchResponseMatchBase):
