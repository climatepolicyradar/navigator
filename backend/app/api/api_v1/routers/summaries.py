--- conflicted
+++ resolved
@@ -3,20 +3,14 @@
 Like searches but with pre-defined results based on the summary context.
 """
 import logging
-
 from fastapi import APIRouter, Depends, Request
-<<<<<<< HEAD
 from app.core.auth import get_current_active_db_user
-from app.db.schemas.search import SummaryCountryResponse, CategoryName
+from app.api.api_v1.schemas.search import (
+    SummaryCountryResponse,
+    CategoryName,
+)
 from app.core.browse import BrowseArgs, browse_rds, get_events_for_country
 from app.db.session import get_db
-=======
-
-from app.api.api_v1.schemas.search import (
-    SummaryCountryResponse,
-)
-from app.core.auth import get_current_active_db_user
->>>>>>> c5baeefa
 
 _LOGGER = logging.getLogger(__name__)
 
