import requests
from datetime import datetime
from fastapi import APIRouter, Request, Depends, HTTPException

from app.core.auth import get_current_active_user
<<<<<<< HEAD
from app.db.session import get_db
from app.db.schemas import ActionBase, ActionCreate, DocumentCreate
from app.db.crud import create_action, create_document
from navigator.core.aws import get_s3_client, S3Document
from navigator.core.log import get_logger
=======
from app.core.aws import get_s3_client, S3Document
from app.db.crud import create_action, create_document
from app.db.schemas import ActionBase, ActionCreate, DocumentCreate
from app.db.session import get_db
from app.log import get_logger
>>>>>>> 5877bb5c

logger = get_logger(__name__)

actions_router = r = APIRouter()


@r.post("/action", response_model=ActionBase)
async def action_create(
        request: Request,
        action: ActionBase,
        db=Depends(get_db),
        s3_client=Depends(get_s3_client),
        current_user=Depends(get_current_active_user),
) -> ActionBase:
    """Add an action and its associated documents to the databases."""

    # Data validation - check that year is in the past, and all external URLs provided point to valid PDFs.
    action_date = datetime(action.year, action.month, action.day)
    if action_date > datetime.now():
        raise HTTPException(
            400,
            detail="The date of the action provided is in the future, and should be in the past.",
        )

    invalid_urls = []

    for document in action.documents:
        if document.source_url:
            response = requests.head(document.source_url, allow_redirects=True)
            if all(
                    [
                        c not in response.headers.get("content-type")
                        for c in ("application/pdf", "text/html")
                    ]
            ):
                invalid_urls.append(document.source_url)

    if invalid_urls:
        raise HTTPException(
            400,
            headers={
                "invalid-urls": ", ".join(invalid_urls),
                "failed-reason": f"Document URLs {', '.join(invalid_urls)} don't direct to either HTML or PDF documents. Please update or remove the URLs for these given documents.",
            },
        )

    # Add action and related documents to database.
    action_create = ActionCreate(
        name=action.name,
        description=action.description,
        year=action.year,
        month=action.month,
        day=action.day,
        geography_id=action.geography_id,
        type_id=action.type_id,
        source_id=action.source_id,
        # Modification date is set to date of document submission
        mod_date=datetime.now().date(),
        documents=action.documents,
    )

    try:
        db_action = create_action(db, action_create)
    except Exception as e:
        logger.error(e)
        raise e

    for idx, document in enumerate(action.documents):
        # Move document to cpr-document-store bucket
        if document.s3_url:
            s3_document = S3Document.from_url(document.s3_url)
            moved_document_url = s3_client.move_document(
                s3_document,
                "cpr-document-store",
            ).url
        else:
            moved_document_url = None

        # Create document in database
        document_create = DocumentCreate(
            action_id=db_action.action_id,
            name=document.name,
            language_id=document.language_id,
            source_url=document.source_url,
            s3_url=moved_document_url,
            year=document.year,
            month=document.month,
            day=document.day,
            # Modification date is set to date of document submission
            document_mod_date=datetime.now().date(),
        )

        create_document(db, document_create)
        action.documents[idx] = document_create

    return action<|MERGE_RESOLUTION|>--- conflicted
+++ resolved
@@ -3,19 +3,11 @@
 from fastapi import APIRouter, Request, Depends, HTTPException
 
 from app.core.auth import get_current_active_user
-<<<<<<< HEAD
 from app.db.session import get_db
 from app.db.schemas import ActionBase, ActionCreate, DocumentCreate
 from app.db.crud import create_action, create_document
 from navigator.core.aws import get_s3_client, S3Document
 from navigator.core.log import get_logger
-=======
-from app.core.aws import get_s3_client, S3Document
-from app.db.crud import create_action, create_document
-from app.db.schemas import ActionBase, ActionCreate, DocumentCreate
-from app.db.session import get_db
-from app.log import get_logger
->>>>>>> 5877bb5c
 
 logger = get_logger(__name__)
 
@@ -24,11 +16,11 @@
 
 @r.post("/action", response_model=ActionBase)
 async def action_create(
-        request: Request,
-        action: ActionBase,
-        db=Depends(get_db),
-        s3_client=Depends(get_s3_client),
-        current_user=Depends(get_current_active_user),
+    request: Request,
+    action: ActionBase,
+    db=Depends(get_db),
+    s3_client=Depends(get_s3_client),
+    current_user=Depends(get_current_active_user),
 ) -> ActionBase:
     """Add an action and its associated documents to the databases."""
 
@@ -46,10 +38,10 @@
         if document.source_url:
             response = requests.head(document.source_url, allow_redirects=True)
             if all(
-                    [
-                        c not in response.headers.get("content-type")
-                        for c in ("application/pdf", "text/html")
-                    ]
+                [
+                    c not in response.headers.get("content-type")
+                    for c in ("application/pdf", "text/html")
+                ]
             ):
                 invalid_urls.append(document.source_url)
 
