--- conflicted
+++ resolved
@@ -58,36 +58,8 @@
     db=Depends(get_db),
     current_user=Depends(get_current_active_user),
 ):
-<<<<<<< HEAD
-    """TODO: Remove this endpoint"""
-    query = (
-        db.query(
-            Document.name,
-            Document.description,
-            Document.publication_ts,
-            Geography.display_value.label("country_name"),
-            Geography.value.label("country_code"),
-        )
-        .join(Geography, Document.geography_id == Geography.id)
-        .join(DocumentType, Document.type_id == DocumentType.id)
-    )
-
-    if country_code is not None:
-        query = query.filter(Geography.value == country_code)
-
-    if start_year is not None:
-        query = query.filter(extract("year", Document.publication_ts) >= start_year)
-
-    if end_year is not None:
-        query = query.filter(extract("year", Document.publication_ts) <= end_year)
-
-    query = query.order_by(Document.publication_ts.desc())
-
-    return [DocumentBrowseResponse(**row) for row in query.all()]
-=======
     """Get matching document overviews"""
     return get_document_overviews(db, country_code, start_year, end_year)
->>>>>>> c5baeefa
 
 
 @documents_router.get(
