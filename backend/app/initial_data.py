#!/usr/bin/env python3

import os

from sqlalchemy.exc import IntegrityError

from app.core.security import get_password_hash
from app.db.models import User
from app.db.session import SessionLocal

from app.data_migrations import (
    populate_document_type,
    populate_geography,
    populate_language,
    populate_source,
    populate_geo_statistics,
)


def run_data_migrations(db):
    """Populate lookup tables with standard values"""
    populate_source(db)
    populate_language(db)
    populate_document_type(db)
    populate_geography(db)

<<<<<<< HEAD
    db.commit()  # Geography data is used to geo-stats so commit here
=======
    db.flush()  # Geography data is used by geo-stats so flush
>>>>>>> d008b4a2

    populate_geo_statistics(db)
    # TODO - framework, keyword, instrument, hazard


def create_user(db, email, password):
    with db.begin_nested():
        db_user = User(
            email=email,
            hashed_password=get_password_hash(password),
            is_active=True,
            is_superuser=True,
        )
        db.add(db_user)
        db.flush()


def create_superuser(db) -> None:
    superuser_email = os.getenv("SUPERUSER_EMAIL")
    try:
        create_user(db, superuser_email, os.getenv("SUPERUSER_PASSWORD"))
    except IntegrityError:
        print(
            f"Skipping - super user already exists with email/username {superuser_email}"
        )


def create_loader_machine_user(db) -> None:
    machineuser_email = os.getenv("MACHINE_USER_LOADER_EMAIL")
    try:

        create_user(
            db,
            machineuser_email,
            os.getenv("MACHINE_USER_LOADER_PASSWORD"),
        )
    except IntegrityError:
        print(
            f"Skipping - loader machine user already exists with email/username {machineuser_email}"
        )


def populate_initial_data(db):
    print("Creating superuser...")
    create_superuser(db)

    print("Creating loader machine user...")
    create_loader_machine_user(db)

    print("Running data migrations...")
    run_data_migrations(db)


if __name__ == "__main__":
    print("Creating initial data...")
    db = SessionLocal()
    populate_initial_data(db)
    db.commit()
    print("Done creating initial data")<|MERGE_RESOLUTION|>--- conflicted
+++ resolved
@@ -24,11 +24,7 @@
     populate_document_type(db)
     populate_geography(db)
 
-<<<<<<< HEAD
-    db.commit()  # Geography data is used to geo-stats so commit here
-=======
     db.flush()  # Geography data is used by geo-stats so flush
->>>>>>> d008b4a2
 
     populate_geo_statistics(db)
     # TODO - framework, keyword, instrument, hazard
