"""Functions to support browsing the RDS document structure"""

from time import perf_counter
from typing import Optional
from pydantic import BaseModel
from app.db.models.document import Category, Document, Geography, DocumentType
from app.api.api_v1.schemas.search import (
    SearchResult,
    SearchResults,
)
from sqlalchemy import extract
from sqlalchemy.orm import Session


class BrowseArgs(BaseModel):
    """Arguements for the browse_rds function"""

    geography_slug: Optional[str] = None
    country_code: Optional[str] = None
    start_year: Optional[int] = None
    end_year: Optional[int] = None
    category: Optional[str] = None


<<<<<<< HEAD
def to_search_resp_doc(row: dict) -> SearchResult:
    return SearchResult(
        document_id=row["id"],
=======
def to_search_resp_doc(row: dict) -> SearchResponseDocument:
    return SearchResponseDocument(
        document_id=row["import_id"],
        document_slug=row["slug"],
>>>>>>> d6a12760
        document_name=row["name"],
        document_description=row["description"],
        document_date=str(row["publication_ts"]),
        document_category=row["category"],
        document_country_code=row["country_code"],
        document_country_english_shortname=row["country_name"],
        # Stuff we don't use
        document_source_name="",
        document_type="",
        document_source_url="",
        document_url="",
        document_content_type="",
        document_title_match=False,
        document_description_match=False,
        document_passage_matches=[],
    )


def browse_rds(db: Session, req: BrowseArgs) -> SearchResults:
    """Broswe RDS"""

    t0 = perf_counter()
    query = (
        db.query(
            Document.slug,
            Document.import_id,
            Document.name,
            Document.description,
            Document.publication_ts,
            Category.name.label("category"),
            Geography.display_value.label("country_name"),
            Geography.value.label("country_code"),
        )
        .join(Geography, Document.geography_id == Geography.id)
        .join(DocumentType, Document.type_id == DocumentType.id)
        .join(Category, Document.category_id == Category.id)
    )

    if req.geography_slug is not None:
        query = query.filter(Geography.slug == req.geography_slug)

    if req.country_code is not None:
        query = query.filter(Geography.value == req.country_code)

    if req.start_year is not None:
        query = query.filter(extract("year", Document.publication_ts) >= req.start_year)

    if req.end_year is not None:
        query = query.filter(extract("year", Document.publication_ts) <= req.end_year)

    if req.category is not None:
        query = query.filter(Category.name == req.category)

    query = query.order_by(Document.publication_ts.desc())

    documents = [to_search_resp_doc(dict(row)) for row in query.all()]

    return SearchResults(
        hits=len(documents),
        query_time_ms=int((perf_counter() - t0) * 1e3),
        documents=documents,
    )<|MERGE_RESOLUTION|>--- conflicted
+++ resolved
@@ -21,17 +21,11 @@
     end_year: Optional[int] = None
     category: Optional[str] = None
 
-
-<<<<<<< HEAD
 def to_search_resp_doc(row: dict) -> SearchResult:
     return SearchResult(
         document_id=row["id"],
-=======
-def to_search_resp_doc(row: dict) -> SearchResponseDocument:
-    return SearchResponseDocument(
         document_id=row["import_id"],
         document_slug=row["slug"],
->>>>>>> d6a12760
         document_name=row["name"],
         document_description=row["description"],
         document_date=str(row["publication_ts"]),
