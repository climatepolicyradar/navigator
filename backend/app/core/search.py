--- conflicted
+++ resolved
@@ -116,14 +116,10 @@
         self._opensearch_connection: Optional[OpenSearch] = None
 
     def query(
-<<<<<<< HEAD
-        self, request_body: Dict[str, Any], preference: Optional[str]
-    ) -> OpenSearchResponse:
-        """Query the configured OpenSearch instance."""
-=======
         self,
         search_request_body: SearchRequestBody,
         opensearch_internal_config: OpenSearchQueryConfig,
+        preference: Optional[str],
     ) -> SearchResponseBody:
         """Build & make an OpenSearch query based on the given request body."""
 
@@ -132,7 +128,7 @@
             opensearch_internal_config=opensearch_internal_config,
         )
 
-        opensearch_response_body = self.raw_query(opensearch_request_body)
+        opensearch_response_body = self.raw_query(opensearch_request_body, preference)
 
         return process_opensearch_response_body(
             opensearch_response_body,
@@ -140,9 +136,8 @@
             offset=search_request_body.offset,
         )
 
-    def raw_query(self, request_body: Dict[str, Any]) -> OpenSearchResponse:
+    def raw_query(self, request_body: Dict[str, Any], preference: Optional[str]) -> OpenSearchResponse:
         """Query the configured OpenSearch instance with a JSON OpenSearch body."""
->>>>>>> 4a407a2e
 
         if self._opensearch_connection is None:
             login_details = (
@@ -458,13 +453,7 @@
 ) -> SearchResponseBody:
     opensearch_json_response = opensearch_response_body.raw_response
     search_response = SearchResponseBody(
-<<<<<<< HEAD
         hits=opensearch_json_response["aggregations"]["no_unique_docs"]["value"],
-=======
-        hits=opensearch_json_response["aggregations"]["sample"]["bucketcount"][
-            "count"
-        ],
->>>>>>> 4a407a2e
         query_time_ms=opensearch_response_body.request_time_ms,
         documents=[],
     )
