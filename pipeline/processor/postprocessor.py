--- conflicted
+++ resolved
@@ -1,72 +1,17 @@
 import json
 import pathlib
 import re
+from collections import defaultdict
+from typing import List, Dict, Optional
+
+import numpy as np
+import pandas as pd
+from pipeline.processor.utils import minimal_bounding_box
+
+from pipeline.extract.document import Document, TextBlock, Page
+
 from collections import Counter
-from collections import defaultdict
 from copy import deepcopy
-from typing import List, Dict, Optional
-
-import pandas as pd
-<<<<<<< HEAD
-from pipeline.processor.utils import minimal_bounding_box
-=======
-from english_words import english_words_set
->>>>>>> f847cbb3
-
-from pipeline.extract.document import Document, TextBlock, Page
-
-
-# from utils import minimal_bounding_box
-
-class HyphenationPostProcessor:
-    """
-    Post processor to join words that are separated into separate blocks due
-    to hyphenation at line breaks.
-    """
-
-    def rewrap_hyphenated_words(self, li: list) -> list:
-        """
-        Reorganise a list of strings so that word fragments separated
-        by hyphens or em dashes to start new lines are joined into a single
-        word if the word fragments have no meaning by themselves.
-
-        Args:
-            li: List of strings/sentences.
-
-        Returns:
-            List of strings/sentences with hyphenated words joined into a single word.
-
-        """
-        current = None
-        for ix, l in enumerate(li):
-            regex_match = re.search(r'\w+(-|–){1}$', l)
-            if current:
-                word_fragment = current.rstrip('-')
-                # TODO: Handle non-English words
-                if word_fragment in english_words_set:
-                    # Check if the word with hyphen removed is an english
-                    # word and if it is, make this the first word of the newline
-                    # without the hyphen (e.g. repair-ing)
-                    newline_first_word = word_fragment + l.split(' ')[0].lstrip('-')
-                    if newline_first_word in english_words_set:
-                        li[ix] = newline_first_word + l.split(' ')[1:]
-                    # Otherwise, keep the hyphenation but put it on a newline e.g. post-processing.
-                    else:
-                        li[ix] = word_fragment + '-' + l
-                else:
-                    li[ix] = word_fragment + l
-                # Reset.
-                current = None
-            if regex_match:
-                # Strip matching regex from the end of the string.
-                li[ix] = l[:regex_match.start()]
-                current = regex_match[0]
-        return li
-
-    def process(self, contents) -> Document:
-        for ix, page in enumerate(contents['pages']):
-            new_text_blocks = self.rewrap_hyphenated_words(page['text_blocks'])
-            contents['pages'][ix]['text_blocks'] = new_text_blocks
 
 
 class AdobeTextStylingPostProcessor:
@@ -79,7 +24,6 @@
     HTML style tags inline.
 
     """
-
     @staticmethod
     def _classify_text_block_styling(text_block: TextBlock) -> Optional[str]:
         """
@@ -328,6 +272,12 @@
         Pretty print a text block list so that
         it can be viewed in a programming language
         or text editor.
+
+        Args:
+            df:
+
+        Returns:
+
         """
         string = ""
         for ix, row in df.iterrows():
@@ -431,7 +381,6 @@
         new_dict = {
             "text_block_id": block_ids[0],
             "type": "list",
-            "coords": custom_bounding_boxes[0],
             "text": full_list_text,
             "custom_attributes": custom_attributes_dict,
         }
@@ -524,10 +473,7 @@
             if len(new_text_blocks) == 1 and ("coords" not in new_text_blocks[0]):
                 new_text_blocks[0]["coords"] = None
             # Convert to text block data class.
-            try:
-                new_text_blocks = [TextBlock(**tb) for tb in new_text_blocks]
-            except Exception as e:
-                print('hi')
+            new_text_blocks = [TextBlock(**tb) for tb in new_text_blocks]
             newpage = Page(
                 text_blocks=new_text_blocks,
                 dimensions=page["dimensions"],
