--- conflicted
+++ resolved
@@ -329,19 +329,11 @@
                     new_string += f"\n<li{list_number}>\n{label_string}"
                 else:
                     new_string += f"{label_string}"
-<<<<<<< HEAD
 
             #  TODO: Test more thoroughly. Assume that if the list element isn't a label and the type hasn't been
             # # handled above, it's part of a list body. This is a bit of a hack to get around the fact that there are
             # # sometimes other types e.g. Span or Paragraph span that (due to italics and such) that should really be
             # # part of a list body. Tested this and works so far, but there may be some difficult edge cases.
-=======
-            # TODO: Test more thoroughly.
-            #  Assume that if the list element isn't a label and the type hasnt been
-            #  handled above, it's part ofa list body. This is a bit of a hack to get around the fact that there are
-            #  sometimes other types e.g. Span or Paragraph span that (due to italics and such) that should really be
-            #  part of a list body. Tested this and works so far, but there may be some difficult edge cases.
->>>>>>> 26627b90
             else:
                 if row["last_list_ix_bool"]:
                     new_string += f"<LBody>{text}<\LBody>\n" + f"\n<\li{list_number}>\n"
