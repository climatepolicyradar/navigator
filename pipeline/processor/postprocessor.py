--- conflicted
+++ resolved
@@ -275,12 +275,7 @@
         new_document = deepcopy(document)
         new_document_dict = new_document.to_dict()
 
-<<<<<<< HEAD
-        for page in new_document["pages"]:
-            # copy original page as sometimes we need the old indices after iterative merges. A bit hacky but works.
-=======
         for page in new_document_dict["pages"]:
->>>>>>> 4a407a2e
             # If page blocks do not have a path (because they're from the embedded text extractor), skip them.
             # TODO: This is a hack. We should be able to handle this in a better way.
             if len(page["text_blocks"]) == 0:
