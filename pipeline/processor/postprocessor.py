import json
import pathlib
import re
from collections import defaultdict
from typing import List, Dict, Optional

import numpy as np
import pandas as pd
from utils import minimal_bounding_box

from pipeline.extract.document import Document, TextBlock, Page

from collections import Counter
from copy import deepcopy


class AdobeTextStylingPostProcessor:
    """
    Some semantic passages have separate blocks for styling markers such
    as underlines, superscripts and subscripts. We want to group such cases
    into single contiguous blocks. However, we want to keep the styling information
    because it's often relevant to semantics. For example, CO2 is often represented
    using a subscript. For now, we keep everything and indicate the styling with
    HTML style tags inline.

    """
    @staticmethod
    def _classify_text_block_styling(text_block: TextBlock) -> Optional[str]:
        """
        Get text block styling, if present.

        Args:
            text_block:

        Returns:

        """
        if not text_block.custom_attributes:
            return None

        if text_block.custom_attributes.get("BaselineShift", 0) < 0:
            return "subscript"
        elif text_block.custom_attributes.get("TextDecorationType") == "Underline":
            return "underline"
        elif text_block.custom_attributes.get("TextPosition") == "Sup":
            return "superscript"
        else:
            return None

    @staticmethod
    def _add_text_styling_markers(text: str, styling: str) -> str:
        """
        Add inline styling markers to text.

        Args:
            text: raw text without styling.
            styling: styling to apply.

        Returns:

        """
        leading_spaces = " " * (len(text) - len(text.lstrip(" ")))
        trailing_spaces = " " * (len(text) - len(text.rstrip(" ")))

        if styling == "subscript":
            # Keep subscripts as they may be semantically relevant (as in CO2)
            return f"{leading_spaces}<sub>{text.strip()}</sub>{trailing_spaces}"
        elif styling == "superscript":
            # Superscripts not semantically relevant, remove them.
            return f"{leading_spaces + trailing_spaces}"
        elif styling == "underline":
            # TODO: What is the semantic relevance of underlines?
            return f"{leading_spaces}<u>{text.strip()}</u>{trailing_spaces}"
        else:
            return text

    def merge_text_blocks(self, text_blocks: List[TextBlock]) -> TextBlock:
        """
        Merge text blocks in the same semantic category (same path) that have been separated due to styling elements.

        Args:
            text_blocks:

        Returns:
            A new text block

        """
        all_coords = [tuple(text_block.coords) for text_block in text_blocks]
        merged_coords = minimal_bounding_box(all_coords)

        merged_block_text = []

        for text_block in text_blocks:
            block_styling = self._classify_text_block_styling(text_block)
            new_block_text = [
                self._add_text_styling_markers(line, block_styling)
                for line in text_block.text
            ]

            if merged_block_text == []:
                merged_block_text = new_block_text
            else:
                merged_block_text[-1] = merged_block_text[-1] + new_block_text[0]
                merged_block_text += new_block_text[1:]

        return TextBlock(
            text=merged_block_text,
            text_block_id=text_blocks[0].text_block_id + "_merged",
            coords=merged_coords,
            path=text_blocks[0].path,
        )

    def process(self, document: Document) -> Document:
        """
        Iterate through a document and merge text blocks that have been separated due to styling elements.

        Args:
            document: pdf doc object.

        Returns:
                A new document object with styling info added.
        """
        new_document = deepcopy(document)

        for page in new_document.pages:
            # Count repeated paths since blocks with custom styling (subscript, superscript, underline)
            # have separate elements in the same text block.
            path_counts = Counter([tuple(block.path) for block in page.text_blocks])

            duplicated_paths = [
                path for path, count in path_counts.items() if count > 1
            ]

            for path in duplicated_paths:
                text_block_idxs, text_blocks_to_merge = list(
                    zip(
                        *[
                            (idx, block)
                            for idx, block in enumerate(page.text_blocks)
                            if tuple(block.path) == path
                        ]
                    )
                )
                merged_text_block = self.merge_text_blocks(text_blocks_to_merge)
                page.text_blocks = (
                    page.text_blocks[0 : text_block_idxs[0]]
                    + [merged_text_block]
                    + page.text_blocks[text_block_idxs[-1] + 1 :]
                )

        return new_document


class AdobeDocumentPostProcessor:
    """Further processing of processed outputs from the Adobe API (handling cases not easily
    handled by the API itself)."""

    regex_pattern = r"L\[?\d?\]?"

    @staticmethod
    def _minimal_bounding_box(coords: List[list]) -> list:
        """
        Return the minimally enclosing bounding box of bounding boxes.

        Args: coords: A list of coordinates for each bounding box formatted [x1,y1,x2,y2] with the bottom left as the
        origin.

        Returns:
            A list of coordinates for the minimally enclosing bounding box for all input bounding boxes.

        """
        x_min = min(coord[0][0] for coord in coords)
        y_min = min(coord[1][1] for coord in coords)
        x_max = max(coord[1][0] for coord in coords)
        y_max = max(coord[3][1] for coord in coords)
        return [[x_min, y_min], [x_max, y_min], [x_min, y_max], [x_max, y_max]]

    @staticmethod
    def _find_first_occurrence(regex_pattern: str, list_of_strings):
        """
        Finds the first occurrence of a regular expression in a list of strings.

        Args:
            regex_pattern: Regular expression to search for in the list of strings.
            list_of_strings: List of strings to search through.

        Returns:
            The first occurrence of the regular expression in the list of strings.

        """
        for string in list_of_strings:
            if re.search(regex_pattern, string):
                return string
        return None

    @staticmethod
    def _pprint_list(df: pd.DataFrame) -> str:
        """
        Pretty print a text block list so that
        it can be viewed in a programming language
        or text editor.

        Args:
            df:

        Returns:

        """
        string = ""
        for ix, row in df.iterrows():
            if row["type"] == "Lbl":
                string += f"{row['text'][0]} "
            elif row["type"] == "LBody":
                string += f"{row['text'][0]}\n"
            else:
                string += f"{row['text'][0]}\n"
        return string

    @staticmethod
    def _update_custom_attributes(text_block: dict, new_attribute: str) -> dict:
        """
        Helper method to update custom attributes with metadata to inform that a block
        is contiguous with the previous element, which may be of a different type.

        Args:
            text_block: The text block that is contiguous from the previous page.
            new_attribute: The new attribute to add to custom_attributes.

        Returns:
            The text block with the updated custom attributes.

        """
        new_custom_attributes = {new_attribute: True}
        if text_block["custom_attributes"] is not None:
            text_block["custom_attributes"].update(new_custom_attributes)
        else:
            text_block["custom_attributes"] = new_custom_attributes
        return text_block

    @staticmethod
    def _remove_unmerged_lists(text_blocks: List[dict]) -> dict:
        """
        Remove list elements on a page that are not part of a list group.

        Args:
            text_blocks: All text blocks on a page.

        Returns:
            The text blocks with singular list elements removed.

        """
        df = pd.DataFrame(text_blocks)
        df["page_num"] = df["text_block_id"].str.split("_b").str[0]
        df["block_num"] = df["text_block_id"].str.split("_b").str[1].astype(int)
        # Remove all but the last block for each id, as this is unsorted with
        # the last block being the grouped list element we want to keep.
        new_text_blocks = (
            df.groupby("text_block_id")
            .apply(lambda x: x.iloc[-1])
            .reset_index(drop=True)
            .sort_values(["page_num", "block_num"])
            .drop(columns=["page_num", "block_num"])
            .to_dict("records")
        )
        return new_text_blocks

    @staticmethod
    def _format_list_text(df):
        new_text_list = []
        for ix, row in df.iterrows():
            if row["type"] == "Lbl":
                row["text"] = [row["text"][0]]
            elif row["type"] == "LBody":
                row["text"] = [row["text"][0]]
            else:
                row["text"] = [row["text"][0]]

    def _create_custom_attributes(self, blocks: List[Dict]) -> dict:
        """
        Create custom attributes for a list of text blocks.

        Args:
            blocks: List of text blocks belonging to a list element.

        Returns:
            A dictionary with appended custom attributes for a list element.
        """

        df = pd.DataFrame(blocks)
        # Note this drop duplicates step is a bit of a hack to deal with undiagnosed upstream
        # issues leading to duplicates..
        df = df.loc[df.astype(str).drop_duplicates().index]
        df["page_num"] = (
            df["text_block_id"].str.split("_").str[0].str.extract("(\d+)").astype(int)
        )
        # Flatten list with list comprehension
        def flatten(l):
            return [item for sublist in l for item in sublist]

        full_list_text = df["text"].tolist()
        paths = df["path"].tolist()
        block_ids = df["text_block_id"].tolist()
        custom_bounding_boxes = (
            df.groupby("page_num")
            .apply(lambda x: self._minimal_bounding_box(x["coords"]))
            .tolist()
        )
        custom_attributes_dict = {
            "paths": paths,
            "text_block_ids": block_ids,
            "pretty_list_string": self._pprint_list(df),
        }
        new_dict = {
            "text_block_id": block_ids[0],
            "type": "list",
            "coords": custom_bounding_boxes,
            "text": full_list_text,
            "custom_attributes": custom_attributes_dict,
        }
        return new_dict

    def _group_list_elements(self, contents: dict, filename) -> dict:
        """
        Parse Adobe outputs to group list elements

        Args:
            contents: A dict of the processed adobe output for a particular pdf.

        Returns:
            Reprocessed version of the Adobe output with grouped list elements.
        """

        prev_list_ix = 0
        blocks_seen = 0
        last_page_ix = 0
        new_pages = []
        for ix, page in enumerate(contents["pages"]):
            previous_block = None
            new_text_blocks = []
            dd = defaultdict(list)
            for text_block in page["text_blocks"]:
                blocks_seen += 1
                if text_block["path"]:
                    list_group = self._find_first_occurrence(
                        self.regex_pattern, text_block["path"]
                    )
                    if list_group:
                        current_list_id = f"{ix}_{list_group}"
                        # Handle the case where we have a new list at the beginning of a page and where
                        # the previous list block is assumed context.
                        if (
                            text_block["text_block_id"].split("_")[1] == "b1"
                        ) and previous_block:
                            text_block = self._update_custom_attributes(
                                text_block, "contiguous_with_prev_page_context"
                            )
                        # If the list group for the current page is unpopulated and there is
                        # a previous list block on the page, prepend it under
                        # the assumption that it is context.
                        if (len(dd[current_list_id]) == 0) and previous_block:
                            # TODO: Before, we added the previous block to the list but decided to separate this out.
                            #  Perhaps it's a good idea to add it back in but to the metadata, so that we can
                            #  validate the assumption that the previous block is context by pretty printing the list
                            #  when coding.

                            # Heuristic: If the list block is adjacent to the previous list block and the current
                            # list id was unpopulated and the start of this conditional, assume we are on the same
                            # list but on a new page, appending the appropriate metadata to custom attributes. We
                            # likely need to add some logic to handle the case where the list is more than 1 element
                            # away because of garbage text blocks at the end of the page. But for now this may be
                            # good enough.
                            # TODO: Perhaps add some more nuance here, as another possibility is that it's contiguous
                            #  with the previous page but it's context/a list continuation.
                            if prev_list_ix + 1 == blocks_seen:
                                text_block = self._update_custom_attributes(
                                    text_block, "contiguous_with_previous_page_list"
                                )
                            else:
                                text_block = self._update_custom_attributes(
                                    text_block,
                                    "contiguous_with_same_page_context",
                                )

                        dd[current_list_id].append(text_block)
                        prev_list_ix += 1
                    else:
                        new_text_blocks.append(text_block)
                else:
                    new_text_blocks.append(text_block)
                previous_block = text_block
                blocks_seen += 1

            last_page_ix += 1
            # Append default dict to page.
            for li in dd.values():
                grouped_block = self._create_custom_attributes(li)
                new_text_blocks.append(grouped_block)
            # If blocks have a repeated block id, only keep the final one: the others are context values
            # that are included in the list group.
            # Sort blocks by block index of the first attribute.
            # TODO: Why have we got pages with no list blocks?
            if len(new_text_blocks) > 0:
<<<<<<< HEAD
                new_text_blocks = self._remove_unmerged_lists(new_text_blocks)
            new_pages.append(new_text_blocks)
=======
                new_text_blocks = self._postprocess_list_grouped_page(new_text_blocks)
            # In cases with 1 block on a page, sometimes coords appear ommitted. Add None. May affect downstream
            # processing.
            if len(new_text_blocks) == 1 and ("coords" not in new_text_blocks[0]):
                new_text_blocks[0]["coords"] = None
            # Convert to text block data class.
            new_text_blocks = [TextBlock(**tb) for tb in new_text_blocks]
            newpage = Page(
                text_blocks=new_text_blocks,
                dimensions=page["dimensions"],
                page_id=page["page_id"],
            )
            new_pages.append(newpage)

>>>>>>> 1d8db446
        new_contents = {"pages": new_pages}
        return new_contents

    def postprocess(self, root_path: pathlib.Path) -> Document:
        """
        Parse the elements belonging to a list into a single block, including the list's introductory text.

        Args:
            root_path: Path to Adobe extract API output.

        Returns:
            A dictionary with values corresponding to a semantic block of a list (introductory context plus the list itself).
        """
        with open(root_path, "r") as j:
            contents = json.loads(j.read())
            filename = root_path.stem

        # Return original content dict and the grouped list blocks to overwrite original list elements with.
        new_contents = self._group_list_elements(contents, filename)
        return Document(pages=new_contents["pages"], filename=filename)<|MERGE_RESOLUTION|>--- conflicted
+++ resolved
@@ -2,9 +2,8 @@
 import pathlib
 import re
 from collections import defaultdict
-from typing import List, Dict, Optional
-
-import numpy as np
+from typing import List, Dict
+
 import pandas as pd
 from utils import minimal_bounding_box
 
@@ -293,9 +292,6 @@
         df["page_num"] = (
             df["text_block_id"].str.split("_").str[0].str.extract("(\d+)").astype(int)
         )
-        # Flatten list with list comprehension
-        def flatten(l):
-            return [item for sublist in l for item in sublist]
 
         full_list_text = df["text"].tolist()
         paths = df["path"].tolist()
@@ -308,12 +304,12 @@
         custom_attributes_dict = {
             "paths": paths,
             "text_block_ids": block_ids,
+            "custom_bounding_boxes": custom_bounding_boxes,
             "pretty_list_string": self._pprint_list(df),
         }
         new_dict = {
             "text_block_id": block_ids[0],
             "type": "list",
-            "coords": custom_bounding_boxes,
             "text": full_list_text,
             "custom_attributes": custom_attributes_dict,
         }
@@ -400,11 +396,7 @@
             # Sort blocks by block index of the first attribute.
             # TODO: Why have we got pages with no list blocks?
             if len(new_text_blocks) > 0:
-<<<<<<< HEAD
                 new_text_blocks = self._remove_unmerged_lists(new_text_blocks)
-            new_pages.append(new_text_blocks)
-=======
-                new_text_blocks = self._postprocess_list_grouped_page(new_text_blocks)
             # In cases with 1 block on a page, sometimes coords appear ommitted. Add None. May affect downstream
             # processing.
             if len(new_text_blocks) == 1 and ("coords" not in new_text_blocks[0]):
@@ -418,7 +410,6 @@
             )
             new_pages.append(newpage)
 
->>>>>>> 1d8db446
         new_contents = {"pages": new_pages}
         return new_contents
 
