"""Extract text from a PDF document using a PDF parser.

Provides extractor classes which implement text extraction from a PDF document. These can extract
text directly embedded in a PDF, or third party apis or libraries to extract the text using
OCR or similar. The DocumentTextExtractor class should be overriden to implement a new extractor.
DocumentEmbeddedTextExtractor implements an embedded text extractor.

    Typical usage example:

    # Make sure path to pdfalto is configured in environment variable
    # (usually done outside code)
    import os
    os.putenv("PDFALTO_PATH", "/path/to/pdfalto")

    # Define path to pdf file to process
    pdf_filepath = Path("/path/to/pdf")

    # Initialise extractor and extract text from document
    extractor = DocumentEmbeddedTextExtractor()
    doc = extractor.extract(pdf_filepath)
"""

import logging
import os
from pathlib import Path
import subprocess
import tempfile
from uuid import uuid4
from xml.etree import ElementTree
from xml.etree.ElementTree import Element
import re
import shutil
from collections import defaultdict
import json
from typing import Optional, Tuple, List
from abc import ABC, abstractmethod

from adobe.pdfservices.operation.auth.credentials import Credentials
from adobe.pdfservices.operation.exception.exceptions import (
    ServiceApiException,
)
from adobe.pdfservices.operation.pdfops.options.extractpdf.extract_pdf_options import (
    ExtractPDFOptions,
)
from adobe.pdfservices.operation.pdfops.options.extractpdf.extract_element_type import (
    ExtractElementType,
)
from adobe.pdfservices.operation.pdfops.options.extractpdf.extract_renditions_element_type import (
    ExtractRenditionsElementType,
)
from adobe.pdfservices.operation.pdfops.options.extractpdf.table_structure_type import (
    TableStructureType,
)
from adobe.pdfservices.operation.execution_context import ExecutionContext
from adobe.pdfservices.operation.client_config import ClientConfig
from adobe.pdfservices.operation.io.file_ref import FileRef
from adobe.pdfservices.operation.pdfops.extract_pdf_operation import ExtractPDFOperation

from .document import Document, Page, TextBlock
from .exceptions import DocumentTextExtractorException
from .utils import split_pdf


class DocumentTextExtractor(ABC):
    """Base class for extracting text from a document."""

    @abstractmethod
    def pdf_to_data(
        self,
        pdf_filepath: Path,
        output_dir: Path,
        pdf_name: Optional[str] = None,
    ):
        """Extract information from the given document and save the results to an output path."""
        raise NotImplementedError

<<<<<<< HEAD
    def data_to_document(self, data_path: Optional[Path] = None, **kwargs) -> Document:
        """Convert data outputted by `pdf_to_data` into a `Document` object."""
=======
    @abstractmethod
    def data_to_document(self, data_path: Path, pdf_filename: str) -> Document:
        """Converts data outputted by `pdf_to_data` into a `Document` object."""
>>>>>>> ef37609b
        raise NotImplementedError

    @abstractmethod
    def extract(
        self,
        pdf_filepath: Path,
        data_output_dir: Path,
        pdf_name: Optional[str] = None,
<<<<<<< HEAD
        **kwargs,
    ):
        """Extract text from the given document."""
=======
    ) -> Document:
        """Extracts text from the given document"""
>>>>>>> ef37609b
        raise NotImplementedError


class DocumentEmbeddedTextExtractor(DocumentTextExtractor):
    """Extracts embedded text stored in a pdf document using the pdfalto pdf parser.

    This extractor can be used to extract text embedded in a pdf document. It uses
    the pdfalto pdf parser (used by grobid) to perform the extraction.

    The path to pdfalto may be defined by specifying the path in the constructor, or
    by setting the environment variable PDFALTO_PATH to the appropriate path.
    """

    def __init__(self, pdfalto_path: Optional[Path] = None, **kwargs):
        """Initialise the document embedded text extractor.

        Args:
            pdfalto_path: Optional Path to pdfalto executable
                (may be specified instead using the PDFALTO_PATH environment variable)
        """
        # Call constructor on base class
        super().__init__(**kwargs)

        if pdfalto_path is None and os.environ.get("PDFALTO_PATH") is None:
            raise DocumentTextExtractorException(
                "Path to pdfalto not specified in constructor or PDFALTO_PATH environment variable."
            )

        self._pdfalto_path = pdfalto_path or Path(os.environ["PDFALTO_PATH"])

    def pdf_to_data(
        self,
        pdf_filepath: Path,
        output_dir: Path,
        pdf_name: Optional[str] = None,
    ):
        """Convert a pdf file to xml using the alto xml schema.

        Use pdfalto to parse the pdf file as an alto XML document and save it to `output_path`.

        Args:
            pdf_filepath: Path to pdf file to process
            output_dir: Path to export XML file to. The file will have the same name as the PDF, with an XML extension.
            pdf_name: (optional) name of the pdf file which will be used as the name of the output files,
                otherwise uses the filename given in pdf_filepath

        Raises:
            DocumentTextExtractorException: An error occurred calling pdfalto.
        """
        if not self._pdfalto_path.exists():
            raise DocumentTextExtractorException(
                "Path to pdfalto executable does not exist."
            )

        pdf_name = pdf_name if pdf_name is not None else pdf_filepath.stem
        xml_output_path = output_dir / f"{pdf_name}.xml"

        try:
            # Create a temporary file to store the xml output from pdfalto
            pdfalto_args = [
                str(self._pdfalto_path),
                "-noImage",
                "-outline",
                "-readingOrder",
                str(pdf_filepath),
                str(xml_output_path),
            ]

            subprocess.run(pdfalto_args, check=True)

        except subprocess.CalledProcessError:
            raise DocumentTextExtractorException(
                f"Exception occurred calling pdfalto for {pdf_name}."
            )

        return xml_output_path

    def _get_text_block_coords(self, text_block: Element) -> List[Tuple[float, float]]:
        """Get the coordinates of a text block element.

        Fetches the x, y, width and height coordinates from an alto xml text block element
        and returns as a list of x, y pairs.

        Args:
            text_block: Element representing a text block in the XML tree

        Returns:
            A list of four elements, where each element is a tuple containing the coordinate
            of each of the four corners of a rectangular text block.
        """
        tb_x = float(text_block.attrib.get("HPOS", 0))
        tb_y = float(text_block.attrib.get("VPOS", 0))
        tb_h = float(text_block.attrib.get("HEIGHT", 0))
        tb_w = float(text_block.attrib.get("WIDTH", 0))

        x1, y1 = tb_x, tb_y
        x2, y2 = tb_x + tb_w, tb_y
        x3, y3 = tb_x, tb_y + tb_h
        x4, y4 = tb_x + tb_w, tb_y + tb_h

        return [(x1, y1), (x2, y2), (x3, y3), (x4, y4)]

    def _get_page_dimensions(self, page: Element):
        """Get the dimensions of a page."""
        w = float(page.attrib.get("WIDTH", 0))
        h = float(page.attrib.get("HEIGHT", 0))

        return w, h

    def data_to_document(self, data_path: Path, pdf_filename: str) -> Document:
        """Parse the alto xml document and returns document structure.

        Processes the xml document tree and returns the document structure as a
        list of text blocks within the document

        Args:
            data path: path to XML file representing document structure
            pdf_filename: name of pdf file being processed.

        Returns:
            An instance of a Document containing the document structure and text.
        """
        pdf_xml = ElementTree.parse(data_path).getroot()

        # Define the alto namespace used in the document
        xml_namespace = {"alto": "http://www.loc.gov/standards/alto/ns-v3#"}

        # Get the pages in the document
        pages = pdf_xml.findall("alto:Layout/alto:Page", xml_namespace)

        SEP = " "

        document_pages = []

        # Iterate through each page and process the text blocks that they contain
        for page_ix, page in enumerate(pages):
            # Get the page id
            page_id = page_ix + 1
            # Get page dimensions
            page_dimensions = self._get_page_dimensions(page)

            page_text_blocks = []

            # Iterate through page text blocks
            for text_block in page.findall(
                "alto:PrintSpace/alto:TextBlock", xml_namespace
            ):
                # Get the text block id
                text_block_id = text_block.attrib["ID"]
                text_block_coords = self._get_text_block_coords(text_block)

                # Iterate through the lines in the text block and merge lines into a single string
                text_block_lines = []
                for text_line in text_block:
                    text_line_content = []
                    for text in text_line:
                        if content := text.attrib.get("CONTENT"):
                            text_line_content.append(content)
                    text_block_lines.append(SEP.join(text_line_content))

                if text_block_lines:
                    page_text_blocks.append(
                        TextBlock(
                            text=text_block_lines,
                            text_block_id=text_block_id,
                            coords=text_block_coords,
                        )
                    )

            document_pages.append(Page(page_text_blocks, page_dimensions, page_id))

        return Document(document_pages, pdf_filename)

    def extract(
        self, pdf_filepath: Path, data_output_dir: Path, pdf_name: Optional[str] = None
    ) -> Document:
        """Extract the text from a given pdf file and returns document structure.

        Args:
            pdf_filepath: /path/to/pdf/file to process
            data_output_dir: path to directory to output intermediate XML file produced by pdfalto.
            pdf_name: (optional) name of the pdf file which will be used as the name of the output files,
                otherwise uses the filename given in pdf_filepath

        Returns:
            An instance of a Document containing the document structure and text.
        """
        xml_path = self.pdf_to_data(pdf_filepath, data_output_dir, pdf_name)
        doc = self.data_to_document(xml_path, pdf_filepath.name)

        return doc


class AdobeAPIExtractor(DocumentTextExtractor):
    """Extract text from pdf files using the Adobe PDF Services Extract API."""

    def __init__(self, credentials_path: str, **kwargs):
        """Extract text from a PDF document using Adobe PDF extract API.

        Extracts text from a PDF document using the Adobe PDF extract API. Also saves interim results, so API calls
        don't need to be re-run.

        Args:
            credentials_path: the path to the JSON file containing Adobe PDF services API credentials. A `private.key`
            file must also exist in the same folder.
        """
        super().__init__(**kwargs)
        self._elements_exclude = [
            "Aside",
            "Figure",
            "Footnote",
            "Reference",
            "TOC",
            "Watermark",
            "Table",
        ]
        # Maximum clockwise or anti-clockwise rotation a text element can have, otherwise it's excluded from the parsing results.
        self._max_rotation_degrees = 20

        self._credentials_path = credentials_path

        # Number of pages to limit each PDF to whether scanned or not scanned.
        # These values are used to split a PDF if the API returns a "File exceeds page limit" error.
<<<<<<< HEAD
        self.API_MAX_PAGES = 50
        self.API_SCANNED_MAX_PAGES = 25
=======
        self.API_MAX_PAGES: int = 75
        self.API_SCANNED_MAX_PAGES: int = 35
>>>>>>> ef37609b

    @staticmethod
    def _load_credentials(credentials_path: str) -> ExecutionContext:
        """Load credentials given the path to a credentials JSON file.

        Args:
            credentials_path: path to credentials JSON file.

        Returns:
            ExecutionContext: context used to run API calls using the PDF services SDK.
        """
        credentials = (
            Credentials.service_account_credentials_builder()
            .from_file(credentials_path)
            .build()
        )

        # Timeouts are in milliseconds. We've set these high as Python requests' None option
        # isn't supported by the Adobe SDK.
        client_config = (
            ClientConfig.Builder().with_connect_timeout(1e12).with_read_timeout(1e12)
        )

        # Create an ExecutionContext using credentials and create a new operation instance.
        return ExecutionContext.create(credentials, client_config)

    @staticmethod
    def _flatten_data(data: dict) -> dict:
        """Flattens Kids elements in returned Adobe JSON.

        Adobe data contains Kids elements which aim to encode sub-elements of an element.
        This method flattens all Kids elements out in the returned Adobe JSON as they are unreliable.

        Args:
            data (dict): JSON data returned by the Adobe Extract API.

        Returns:
            dict: flattened JSON data
        """
        new_data = {k: v for k, v in data.items() if k != "elements"}
        new_data["elements"] = []

        for el in data["elements"]:
            if "Kids" in el:
                # We take all the properties of the parent and pass them
                # to the each kid, but the kid can overwrite any properties
                # passed to it by the parent (e.g. bounding boxes).
                # This enables propagating page numbers, language prediction
                # and other properties to the kids.
                parent = {k: v for k, v in el.items() if k != "Kids"}
                for kid in el["Kids"]:
                    new_kid = parent.copy()
                    new_kid.update(kid)
                    new_data["elements"].append(kid)
            else:
                new_data["elements"].append(el)

        return new_data

    @staticmethod
    def _get_lines(char_bounds: List[List[float]]) -> List[Tuple[float, float]]:
        """Detect lines given a set of character bounds.

        Args:
            char_bounds: a list of character bounds. Each bound is in the form `x0,y0,x1,y1`.

        Returns:
            lines: list of [ymin, ymax] coordinates for each line with no overlaps, in ascending order.
        """
        # Get lines as ymin and ymax coordinates of each character bounds
        lines = list(set([(i[1], i[3]) for i in char_bounds]))
        lines.sort(key=lambda interval: interval[0])

        # Merge overlapping lines
        previous = lines[0]
        merged: List[Tuple[float, float]] = []
        for interval in lines[1:]:
            if interval[0] <= previous[1]:
                previous = (previous[0], max(previous[1], interval[1]))
            else:
                merged.append(previous)
                previous = interval

        # Make sure we always save the last line bounds
        merged.append(previous)
        return merged

    @staticmethod
    def _get_line_number_of_char_bound(
<<<<<<< HEAD
        char_bound: List[float], lines: List[Tuple[float, float]]
    ):
        """Return the index of a line given a character bound.
=======
        char_bound: List[float], line_bounds: List[Tuple[float, float]]
    ) -> int:
        """Returns the index of a line given a character bound.
>>>>>>> ef37609b

        Args:
            char_bound: in the form [x0, y0, x1, y1].
            lines: returned by `_get_lines`.

        Returns:
            _type_: _description_
        """
<<<<<<< HEAD
        in_line_bool_array = [
            char_bound[1] >= line[0] and char_bound[3] <= line[1] for line in lines
=======
        matching_line_number_list = [
            idx
            for idx, line_interval in enumerate(line_bounds)
            if char_bound[1] >= line_interval[0] and char_bound[3] <= line_interval[1]
>>>>>>> ef37609b
        ]

        if len(matching_line_number_list) != 1:
            logging.warning(
                "Method _get_line_number_of_char_bound found that a character "
                f"was a member {len(matching_line_number_list)} lines. This "
                "will likely lead to an incorrect parsing result."
            )

        return matching_line_number_list[0]

    def _element_to_text_block(self, element: dict, text_block_id: str) -> TextBlock:
        """Convert an element in the Adobe PDF Extract output JSON's `elements` into a `TextBlock`.

        Args:
            element: dictionary from `data['elements']`, where data is the JSON returned by the Adobe API.
            text_block_id: ID to give the text block

        Returns:
            TextBlock
        """
        char_bounds = element["CharBounds"]
        merged_lines = self._get_lines(char_bounds)
        chars_in_lines_idxs = [
            self._get_line_number_of_char_bound(char_bound, merged_lines)
            for char_bound in char_bounds
        ]
        line_change_idxs = (
            [0]
            + [
                i
                for i in range(1, len(chars_in_lines_idxs))
                if chars_in_lines_idxs[i] != chars_in_lines_idxs[i - 1]
            ]
            + [len(element["Text"])]
        )
        text_by_line = [
            element["Text"][line_change_idxs[idx] : line_change_idxs[idx + 1]]
            for idx in range(len(line_change_idxs) - 1)
        ]

        # Store custom attributes for StyleSpans which are nested under another element, e.g subscripts or underlines.
        # Also change their path to the path of their parent element to make them easier to merge later.
        # Type is left as StyleSpan.
        if (
            self._structure_path(element["Path"], remove_numbers=True)[-1]
            == "StyleSpan"
            and element.get("attributes")
            and element.get("Text")
        ):
            custom_attributes = element.get("attributes")
            path = self._structure_path(element["Path"], remove_numbers=False)[:-1]
        else:
            custom_attributes = None
            path = self._structure_path(element["Path"], remove_numbers=False)

        return TextBlock(
            text=text_by_line,
            text_block_id=text_block_id,
            coords=self._convert_bounding_box_to_coordinates(
                element["Bounds"], element["Page"]
            ),
            type=self._structure_path(element["Path"], remove_numbers=True)[-1],
            path=path,
            custom_attributes=custom_attributes,
        )

    def _convert_bounding_box_to_coordinates(
        self, adobe_coords: List[float], page_number: int
    ) -> List[Tuple[float, float]]:
        """Convert to coordinates from bounding box produced by Adobe.

        We convert the 4 element bounding box provided by Adobe into the four corner
        coordinate points.

        Adobe provides [x0, y0, x1, y1] with origin at bottom left.

        Args:
            adobe_coords: list of coordinates output by Adobe: [x0, y0, x1, y1].
            page_number: number of page output by Adobe. Indexed at 0.
        """
        page_height = self._current_data["pages"][page_number]["height"]

        # To reverse the coordinate system we subtract y0 and y1 from the page height and swap
        # them.
        return [
            (adobe_coords[0], page_height - adobe_coords[3]),
            (adobe_coords[2], page_height - adobe_coords[3]),
            (adobe_coords[0], page_height - adobe_coords[1]),
            (adobe_coords[2], page_height - adobe_coords[1]),
        ]

    @staticmethod
    def _structure_path(path: str, remove_numbers: bool = True) -> List[str]:
        """Convert a PDF path into a list.

        E.g. '//Document/Aside[3]/P[2]' becomes ['Document', 'Aside', 'P'].

        Args:
            path: PDF path, string
            remove_numbers: if True, numbers in brackets are removed from the path as in the
            example above. If False, numbers are left in.
        """
        path_split = path[2:].split("/")

        if not remove_numbers:
            return path_split
        else:
            return [re.sub(r"\[\d+\]", "", i) for i in path_split]

<<<<<<< HEAD
    def data_to_document(self, data_path: Path, pdf_filename: str) -> Document:
        """Convert an Adobe Extract API JSON into a Document object.
=======
    def data_to_document(
        self,
        data_path: Path,
        pdf_filename: str,
    ) -> Document:
        """Converts an Adobe Extract API JSON into a Document object.
>>>>>>> ef37609b

        Args:
            data_path: path to JSON file outputted by Adobe API.
            pdf_filename: name or identifier for PDF - stored as an attribute in the returned `Document` object.

        Returns:
            Document
        """
        with open(data_path, "r") as f:
            # TODO: Structure & Schema for loaded data
            data = json.load(f)

        page_id = 0
        block_counter = 1
        text_blocks_by_page = defaultdict(list)
        self._current_data = self._flatten_data(data)

        for el in self._current_data["elements"]:
            # Increment page_id and reset block_counter if starting new page.
            # Elements sometimes don't have page numbers, so in these cases we assume
            # the page hasn't changed.
            if el.get("Page", page_id) != page_id:
                block_counter = 1

            page_id = el.get("Page", page_id)

            # Ignore rotated text elements.
            element_rotation = (
                el.get("Rotation", 0) - data["pages"][page_id]["rotation"]
            )
            if (
                self._max_rotation_degrees
                < element_rotation
                < 360 - self._max_rotation_degrees
            ):
                continue

            # Only consider blocks that aren't in one of the types to exclude, and contain text.
            if not any(
                [e in self._structure_path(el["Path"]) for e in self._elements_exclude]
            ) and el.get("Text"):
                block_id = f"p{page_id}_b{block_counter}"
                text_blocks_by_page[page_id].append(
                    self._element_to_text_block(el, block_id)
                )
                block_counter += 1

        # Create pages from `text_blocks_by_page`, and a Document from these pages.
        pages = []

        for page_id, page_text_blocks in text_blocks_by_page.items():
            pages.append(
                Page(
                    text_blocks=page_text_blocks,
                    page_id=page_id,
                    dimensions=(
                        data["pages"][page_id]["width"],
                        data["pages"][page_id]["height"],
                    ),
                )
            )

        document = Document(
            pages=pages,
            filename=pdf_filename,
        )

        return document

    def _get_adobe_api_result(
        self,
        pdf_filepath: Path,
    ) -> FileRef:
        """Make a call to the Adobe PDF Extract API using the PDF services SDK.

        Args:
            pdf_filepath: path to a PDF

        Returns:
            FileRef representing ZIP file returned by API.
        """
        _execution_context = self._load_credentials(self._credentials_path)

        extract_pdf_operation = ExtractPDFOperation.create_new()

        source = FileRef.create_from_local_file(str(pdf_filepath))
        extract_pdf_operation.set_input(source)

        # Build ExtractPDF options and set them into the operation
        extract_pdf_options: ExtractPDFOptions = (
            ExtractPDFOptions.builder()
            .with_elements_to_extract(
                [ExtractElementType.TEXT, ExtractElementType.TABLES]
            )
            .with_elements_to_extract_renditions(
                [
                    ExtractRenditionsElementType.TABLES,
                    ExtractRenditionsElementType.FIGURES,
                ]
            )
            .with_include_styling_info(True)
            .with_get_char_info(True)
            .with_table_structure_format(TableStructureType.CSV)
            .build()
        )
        extract_pdf_operation.set_options(extract_pdf_options)
        result = extract_pdf_operation.execute(_execution_context)

        return result

    def pdf_to_data(
        self,
        pdf_filepath: Path,
        output_dir: Path,
        pdf_name: Optional[str] = None,
    ) -> List[Path]:
        """Send document at `pdf_filepath` to the Adobe Extract API.

        Stores the data from the API in the `output_dir` folder.

        The Adobe Extract API has a variable page limit which is difficult to predict. To handle long PDFs this method
        splits a PDF into equal sized smaller PDFs and runs each through separately. These smaller PDFs are stored in
        `output_folder_pdf_splits`.

        Args:
            pdf_filepath: file path to a PDF.
            output_dir: folder path to store the PDF Extract API results in. These results are
                stored in a subfolder with the same name as the PDF.
            output_folder_pdf_splits: folder path to store the split PDFs.
            pdf_name: (optional) name of the pdf file which will be used as the name of the output files,
                otherwise uses the filename given in pdf_filepath

        Returns:
            List of paths to JSON files (pathlib.Path objects).
        """
<<<<<<< HEAD
        pdf_name = pdf_name if pdf_name is not None else pdf_filepath.stem

        try:
            result = self._get_adobe_api_result(pdf_filepath)
            output_dir = output_dir / pdf_name
            os.mkdir(output_dir)
            shutil.unpack_archive(result._file_path, output_dir)

            return [output_dir / "structuredData.json"]

        except ServiceApiException as e:
            # Raise any exception except for a 'File exceeds page limit' exception.
            if e.message not in [
                "DISQUALIFIED - File not suitable for content extraction: File exceeds page limit",
                "DISQUALIFIED - File not suitable for content extraction: Scanned file exceeds page limit",
            ]:
                raise (e)

            # If the exception is a 'File exceeds page limit' one, split the PDF and parse each split PDF separately.
            if (
                e.message
                == "DISQUALIFIED - File not suitable for content extraction: File exceeds page limit"
            ):
                split_page_limit = self.API_MAX_PAGES
            elif (
                e.message
                == "DISQUALIFIED - File not suitable for content extraction: Scanned file exceeds page limit"
            ):
                split_page_limit = self.API_SCANNED_MAX_PAGES

            split_paths = split_pdf(
                pdf_filepath, split_page_limit, output_folder_pdf_splits
            )
            logging.info(
                f"Failed due to 'file exceeds page limit error'. Retrying with PDF split into {len(split_paths)} separate PDFs with max page size {split_page_limit}."
            )

            json_paths = []
            for idx, pdf_path in enumerate(split_paths):
                split_output_dir = output_dir / f"{pdf_name}_{idx}"
                os.mkdir(split_output_dir)

                json_path = self.pdf_to_data(
                    pdf_filepath=pdf_path,
                    output_dir=split_output_dir,
                    output_folder_pdf_splits=output_folder_pdf_splits,
                    pdf_name=pdf_name,
=======

        pdf_name = pdf_name or pdf_filepath.stem

        with tempfile.TemporaryDirectory() as temp_dir:
            try:
                output_dir = output_dir / pdf_name
                return self.__pdf_to_data(
                    pdf_filepath=pdf_filepath, output_dir=output_dir, temp_dir=temp_dir
                )

            except (ServiceUsageException, SdkException):
                logging.exception(
                    f"Exception encountered while executing operation for {pdf_filepath}"
                )
                raise

            except ServiceApiException as e:
                if (
                    e.message
                    == "DISQUALIFIED - File not suitable for content extraction: File exceeds page limit"
                ):
                    split_page_limit = self.API_MAX_PAGES

                elif (
                    e.message
                    == "DISQUALIFIED - File not suitable for content extraction: Scanned file exceeds page limit"
                ):
                    split_page_limit = self.API_SCANNED_MAX_PAGES

                else:
                    logging.exception(
                        f"Exception encountered while executing operation for {pdf_filepath}"
                    )
                    raise (e)

                split_paths = split_pdf(
                    pdf_filepath, split_page_limit, Path(temp_dir) / Path("splits")
                )
                logging.info(
                    "Failed due to 'file exceeds page limit error'. Retrying with "
                    f"PDF split into {len(split_paths)} separate PDFs with max page "
                    f"size {split_page_limit}."
>>>>>>> ef37609b
                )
                json_paths = []
                for idx, pdf_path in enumerate(split_paths):
                    split_output_dir = output_dir / f"{pdf_name}_{idx}"
                    json_paths += self.__pdf_to_data(
                        pdf_filepath=pdf_filepath,
                        output_dir=split_output_dir,
                        temp_dir=temp_dir,
                    )

                return json_paths

    def __pdf_to_data(
        self, pdf_filepath: Path, output_dir: Path, temp_dir: str
    ) -> List[Path]:
        """Utility method to get Adobe API result for a single PDF file"""
        os.mkdir(output_dir)
        result = self._get_adobe_api_result(pdf_filepath)
        result_file_name = os.path.join(temp_dir, f"results_{str(uuid4())}.zip")
        result.save_as(result_file_name)
        shutil.unpack_archive(result_file_name, output_dir)

        return [output_dir / "structuredData.json"]

    def extract(
        self,
        pdf_filepath: Path,
        data_output_dir: Path,
        pdf_name: Optional[str] = None,
    ) -> Document:
        """Extract the text from a given pdf file and returns document structure.

        Args:
            pdf_filepath: /path/to/pdf/file to process.
            data_output_dir: folder to output Adobe Extract API data to.
            output_folder_pdf_splits: folder to store PDF splits. See `pdf_to_data` method.
            pdf_name: (optional) name of the pdf file which will be used as the name of the output files,
                otherwise uses the filename given in pdf_filepath

        Returns:
            An instance of a Document containing the document structure and text.
        """
        # In order to handle the case where documents have been split for processing,
        # the resulting pages of each split document are joined into a new Document
        # object which is returned.

        json_paths = self.pdf_to_data(
            pdf_filepath=pdf_filepath,
            output_dir=data_output_dir,
            pdf_name=pdf_name,
        )

        pages = []
        for _path in json_paths:
            temp_doc = self.data_to_document(
                data_path=_path, pdf_filename=pdf_filepath.name
            )

            pages += temp_doc.pages

        return Document(
            pages=pages,
            filename=pdf_filepath.name,
        )<|MERGE_RESOLUTION|>--- conflicted
+++ resolved
@@ -74,14 +74,10 @@
         """Extract information from the given document and save the results to an output path."""
         raise NotImplementedError
 
-<<<<<<< HEAD
-    def data_to_document(self, data_path: Optional[Path] = None, **kwargs) -> Document:
-        """Convert data outputted by `pdf_to_data` into a `Document` object."""
-=======
     @abstractmethod
     def data_to_document(self, data_path: Path, pdf_filename: str) -> Document:
         """Converts data outputted by `pdf_to_data` into a `Document` object."""
->>>>>>> ef37609b
+        
         raise NotImplementedError
 
     @abstractmethod
@@ -90,14 +86,9 @@
         pdf_filepath: Path,
         data_output_dir: Path,
         pdf_name: Optional[str] = None,
-<<<<<<< HEAD
-        **kwargs,
-    ):
-        """Extract text from the given document."""
-=======
     ) -> Document:
         """Extracts text from the given document"""
->>>>>>> ef37609b
+
         raise NotImplementedError
 
 
@@ -321,13 +312,8 @@
 
         # Number of pages to limit each PDF to whether scanned or not scanned.
         # These values are used to split a PDF if the API returns a "File exceeds page limit" error.
-<<<<<<< HEAD
-        self.API_MAX_PAGES = 50
-        self.API_SCANNED_MAX_PAGES = 25
-=======
-        self.API_MAX_PAGES: int = 75
-        self.API_SCANNED_MAX_PAGES: int = 35
->>>>>>> ef37609b
+        self.API_MAX_PAGES: int = 50
+        self.API_SCANNED_MAX_PAGES: int = 25
 
     @staticmethod
     def _load_credentials(credentials_path: str) -> ExecutionContext:
@@ -417,15 +403,9 @@
 
     @staticmethod
     def _get_line_number_of_char_bound(
-<<<<<<< HEAD
-        char_bound: List[float], lines: List[Tuple[float, float]]
-    ):
-        """Return the index of a line given a character bound.
-=======
         char_bound: List[float], line_bounds: List[Tuple[float, float]]
     ) -> int:
         """Returns the index of a line given a character bound.
->>>>>>> ef37609b
 
         Args:
             char_bound: in the form [x0, y0, x1, y1].
@@ -434,15 +414,11 @@
         Returns:
             _type_: _description_
         """
-<<<<<<< HEAD
-        in_line_bool_array = [
-            char_bound[1] >= line[0] and char_bound[3] <= line[1] for line in lines
-=======
+
         matching_line_number_list = [
             idx
             for idx, line_interval in enumerate(line_bounds)
             if char_bound[1] >= line_interval[0] and char_bound[3] <= line_interval[1]
->>>>>>> ef37609b
         ]
 
         if len(matching_line_number_list) != 1:
@@ -553,17 +529,12 @@
         else:
             return [re.sub(r"\[\d+\]", "", i) for i in path_split]
 
-<<<<<<< HEAD
-    def data_to_document(self, data_path: Path, pdf_filename: str) -> Document:
-        """Convert an Adobe Extract API JSON into a Document object.
-=======
     def data_to_document(
         self,
         data_path: Path,
         pdf_filename: str,
     ) -> Document:
         """Converts an Adobe Extract API JSON into a Document object.
->>>>>>> ef37609b
 
         Args:
             data_path: path to JSON file outputted by Adobe API.
@@ -699,55 +670,6 @@
         Returns:
             List of paths to JSON files (pathlib.Path objects).
         """
-<<<<<<< HEAD
-        pdf_name = pdf_name if pdf_name is not None else pdf_filepath.stem
-
-        try:
-            result = self._get_adobe_api_result(pdf_filepath)
-            output_dir = output_dir / pdf_name
-            os.mkdir(output_dir)
-            shutil.unpack_archive(result._file_path, output_dir)
-
-            return [output_dir / "structuredData.json"]
-
-        except ServiceApiException as e:
-            # Raise any exception except for a 'File exceeds page limit' exception.
-            if e.message not in [
-                "DISQUALIFIED - File not suitable for content extraction: File exceeds page limit",
-                "DISQUALIFIED - File not suitable for content extraction: Scanned file exceeds page limit",
-            ]:
-                raise (e)
-
-            # If the exception is a 'File exceeds page limit' one, split the PDF and parse each split PDF separately.
-            if (
-                e.message
-                == "DISQUALIFIED - File not suitable for content extraction: File exceeds page limit"
-            ):
-                split_page_limit = self.API_MAX_PAGES
-            elif (
-                e.message
-                == "DISQUALIFIED - File not suitable for content extraction: Scanned file exceeds page limit"
-            ):
-                split_page_limit = self.API_SCANNED_MAX_PAGES
-
-            split_paths = split_pdf(
-                pdf_filepath, split_page_limit, output_folder_pdf_splits
-            )
-            logging.info(
-                f"Failed due to 'file exceeds page limit error'. Retrying with PDF split into {len(split_paths)} separate PDFs with max page size {split_page_limit}."
-            )
-
-            json_paths = []
-            for idx, pdf_path in enumerate(split_paths):
-                split_output_dir = output_dir / f"{pdf_name}_{idx}"
-                os.mkdir(split_output_dir)
-
-                json_path = self.pdf_to_data(
-                    pdf_filepath=pdf_path,
-                    output_dir=split_output_dir,
-                    output_folder_pdf_splits=output_folder_pdf_splits,
-                    pdf_name=pdf_name,
-=======
 
         pdf_name = pdf_name or pdf_filepath.stem
 
@@ -790,7 +712,6 @@
                     "Failed due to 'file exceeds page limit error'. Retrying with "
                     f"PDF split into {len(split_paths)} separate PDFs with max page "
                     f"size {split_page_limit}."
->>>>>>> ef37609b
                 )
                 json_paths = []
                 for idx, pdf_path in enumerate(split_paths):
