FROM python:3.8

RUN mkdir /app
WORKDIR /app

RUN apt update && \
    apt install -y cmake

RUN mkdir ~/.ssh
RUN ssh-keyscan -H github.com >> ~/.ssh/known_hosts
RUN git clone https://github.com/kermitt2/pdfalto.git
# Set submodule URL to HTTPS to avoid need for SSH setup when run on a server
RUN cd pdfalto && git submodule set-url xpdf-4.03 https://github.com/kermitt2/xpdf-4.03.git && git submodule update --init --recursive
RUN cd pdfalto && cmake .
RUN cd pdfalto && make

RUN pip install --upgrade pip
<<<<<<< HEAD
RUN curl -sSL https://raw.githubusercontent.com/python-poetry/poetry/master/get-poetry.py | python
ENV PATH = "${PATH}:/root/.poetry/bin"
=======
RUN pip install "poetry==1.1.8"
>>>>>>> 12e1f639

# Copy files to image
COPY /pipeline .
# Copy common package to image
RUN mkdir /common
COPY /common ../common

# Install python dependencies using poetry
RUN poetry config virtualenvs.create false
RUN poetry install

ENV PDFALTO_PATH=/app/pdfalto/pdfalto<|MERGE_RESOLUTION|>--- conflicted
+++ resolved
@@ -15,12 +15,8 @@
 RUN cd pdfalto && make
 
 RUN pip install --upgrade pip
-<<<<<<< HEAD
 RUN curl -sSL https://raw.githubusercontent.com/python-poetry/poetry/master/get-poetry.py | python
 ENV PATH = "${PATH}:/root/.poetry/bin"
-=======
-RUN pip install "poetry==1.1.8"
->>>>>>> 12e1f639
 
 # Copy files to image
 COPY /pipeline .
