--- conflicted
+++ resolved
@@ -7,21 +7,16 @@
 from pathlib import Path
 import tempfile
 from collections import namedtuple
-from typing import TextIO
-
-<<<<<<< HEAD
+from typing import TextIO, Generator, Tuple
+
+
+# def process(
+#    pdf_dir: Path, data_dir: Path, out_dir: Path, save_json: bool, save_text: bool
+# ):
+from tqdm import tqdm
+
+from navigator.core.aws import S3Client
 from extract.extract import DocumentEmbeddedTextExtractor, AdobeAPIExtractor
-from extract.exceptions import DocumentTextExtractorException
-
-
-def process(
-    pdf_dir: Path, data_dir: Path, out_dir: Path, save_json: bool, save_text: bool
-):
-=======
-from tqdm import tqdm
-
-from navigator.core.aws import S3Client
-from extract.extract import DocumentEmbeddedTextExtractor
 from extract.exceptions import DocumentTextExtractorException
 
 
@@ -54,7 +49,9 @@
     return S3PathComponents(bucket, folders, filename, extension)
 
 
-def get_pdf_files(pdf_path: str, use_s3: bool = False) -> Path:
+def get_pdf_files(
+    pdf_path: str, use_s3: bool = False
+) -> Generator[Tuple[Path, str], None, None]:
     """Retrieve files from an s3 bucket/folder, or local directory
 
     Yields paths to pdf files to be processed. The files are either retrieved from a bucket/folder on S3,
@@ -145,31 +142,37 @@
     out_text_file.close()
 
 
-def process(pdf_path: str, out_path: str, use_s3: bool = False):
->>>>>>> 12e1f639
+def process(pdf_path: str, data_dir: Path, out_path: str, use_s3: bool = False):
     """Extracts text from text in a directory containing pdf files.
 
-    Iterates through files with a .pdf extension in a given directory,
+    Iterates through files with a .pdf extension in a given directory or s3 bucket/folder,
     and processes those files to extract text. Produces a .json and/or
     .txt file containing extracted text and associated positional data.
 
     Args:
-        pdf_dir (str): Path to input pdf files
-        out_dir (str): Path to destination directory to write output files
+        pdf_path (str): Either a path to a local directory or an s3 bucket/folders containing input pdf files
+        data_dir (Path): Path to local directory to write output intermediate extract files
+        out_path (str): Either a path to a local directory or an bucket/folders to upload files to in format
         use_s3 (bool): if True, will treat pdf_path as an s3 bucket path, otherwise as a path on the local file system.
     """
 
-<<<<<<< HEAD
     adobe_extractor = AdobeAPIExtractor(
         credentials_path="./pdfservices-credentials.json"
     )
     embedded_extractor = DocumentEmbeddedTextExtractor()
 
-    for pdf_filepath in pdf_dir.glob("*.pdf"):
-        # Extract embedded text in pdf file and save intermediate file to `data_dir`.
+    pdf_file_iterator = tqdm(
+        get_pdf_files(pdf_path, use_s3), desc="Documents processed", unit="file"
+    )
+    for pdf_file, source_pdf_filename in pdf_file_iterator:
+        pdf_file_iterator.set_description(desc=f"Processing {source_pdf_filename}")
+
+        pdf_name = Path(source_pdf_filename).stem
+
         try:
             pdf_doc = adobe_extractor.extract(
-                pdf_filepath=pdf_filepath,
+                pdf_filepath=pdf_file,
+                pdf_name=pdf_name,
                 data_output_dir=data_dir,
                 output_folder_pdf_splits="/temp",
             )
@@ -178,29 +181,8 @@
                 f"Adobe extractor failed with error {e}. Falling back to embedded text extractor."
             )
             pdf_doc = embedded_extractor.extract(
-                pdf_filepath=pdf_filepath, data_output_dir=data_dir
-            )
-
-        # Save Document as text and JSON to `out_dir`.
-        save_filename = Path(pdf_doc.filename).stem
-
-        if save_json:
-            out_json_filepath = out_dir / f"{save_filename}.json"
-            pdf_doc.save_json(out_json_filepath)
-        if save_text:
-            out_text_filepath = out_dir / f"{save_filename}.txt"
-            pdf_doc.save_text(out_text_filepath)
-=======
-    extractor = DocumentEmbeddedTextExtractor()
-
-    pdf_file_iterator = tqdm(
-        get_pdf_files(pdf_path, use_s3), desc="Documents processed", unit="file"
-    )
-    for pdf_file, source_pdf_filename in pdf_file_iterator:
-        pdf_file_iterator.set_description(desc=f"Processing {source_pdf_filename}")
-
-        # Extract embedded text in pdf file
-        pdf_doc = extractor.extract(pdf_file)
+                pdf_filepath=pdf_file, pdf_name=pdf_name, data_output_dir=data_dir
+            )
 
         save_filename = Path(source_pdf_filename).stem
 
@@ -224,7 +206,6 @@
         # If we're using s3, upload the document to the given bucket/folder
         if use_s3:
             upload_extract_files(out_path, save_filename, out_json_file, out_text_file)
->>>>>>> 12e1f639
 
 
 def configure_args():
@@ -240,16 +221,12 @@
         help="Path to directory or name of s3 bucket and subfolders containing pdf files to process",
     )
     parser.add_argument(
-<<<<<<< HEAD
         "data_dir",
         type=str,
         help="Path to directory to store intermediate files",
     )
     parser.add_argument(
-        "out_dir",
-=======
         "out_path",
->>>>>>> 12e1f639
         type=str,
         help="Path to directory or name of s3 bucket and subfolders to store output files",
     )
@@ -271,33 +248,20 @@
     # Configure and parse command line arguments
     args = configure_args()
 
-<<<<<<< HEAD
-    pdf_dir = Path(args.pdf_dir)
+    pdf_path = Path(args.pdf_path)
     data_dir = Path(args.data_dir)
-    out_dir = Path(args.out_dir)
-=======
-    pdf_path = Path(args.pdf_path)
     out_path = Path(args.out_path)
->>>>>>> 12e1f639
 
     # Check that the input/output directories exist and raise error if not
     if not pdf_path.exists() and not args.s3:
         raise DocumentTextExtractorException("Path to input pdf docuents is invalid")
-<<<<<<< HEAD
     if not data_dir.exists():
         raise DocumentTextExtractorException("Data path is invalid")
-    if not out_dir.exists():
-        raise DocumentTextExtractorException("Output path is invalid")
-
-    # Process the files in the directory
-    process(pdf_dir, data_dir, out_dir, args.json, args.text),
-=======
     if not out_path.exists() and not args.s3:
         raise DocumentTextExtractorException("Output path is invalid")
 
     # Process the files in the directory
-    process(pdf_path, out_path, args.s3),
->>>>>>> 12e1f639
+    process(pdf_path, data_dir, out_path, args.s3),
 
 
 if __name__ == "__main__":
