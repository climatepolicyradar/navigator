--- conflicted
+++ resolved
@@ -25,16 +25,14 @@
       - name: Use .env.example
         run:  cp .env.example .env
 
-<<<<<<< HEAD
-      - name: AWS ECR login
-        run:  aws ecr get-login-password --region eu-west-2 | docker login --username AWS --password-stdin "${DOCKER_REGISTRY}"
-=======
       - name: Get node Container
         run:  docker pull node:16-alpine3.13
 
       - name: Get python Container
         run:  docker pull python:3.9
->>>>>>> 0313f54d
+
+      - name: AWS ECR login
+        run:  aws ecr get-login-password --region eu-west-2 | docker login --username AWS --password-stdin "${DOCKER_REGISTRY}"
 
       - name: Build
         run: |
