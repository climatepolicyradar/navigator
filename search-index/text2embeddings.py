--- conflicted
+++ resolved
@@ -21,7 +21,6 @@
 logger = get_logger(__name__)
 
 
-<<<<<<< HEAD
 def get_text_from_list(text_block: dict, prev_processed_text_block: dict) -> str:
     """
     Format a list text block and prepend it to the previous text block, assuming it is the context of the list.
@@ -125,15 +124,13 @@
         return text_output
 
 
-def get_text_from_document_dict(document: dict) -> List[Tuple[str, str]]:
-=======
 def get_text_from_document_dict(
     document: dict,
 ) -> List[Dict[str, Union[str, int, List[List[float]]]]]:
->>>>>>> 26627b90
     """Get the text and ID from each text block in a .json file created from a `Document` object.
 
-    A string is created for a text block by newline-joining its list of text.
+    A string is created for a text block by removing unnecessary styling elements, and removing
+    semantically irrelevant content from list types.
 
     Args:
         document (dict): dict created from a `Document` object, e.g. imported from a JSON file.
@@ -143,12 +140,20 @@
     """
 
     text_output = []
-
+    prev_block_processed_text = None
+    
     for page in document["pages"]:
         for text_block in page["text_blocks"]:
+            if text_block["type"] == "merged_text_block":
+                text = get_text_from_merged_block(text_block)
+            elif text_block["type"] == "list":
+                text = get_text_from_list(text_block, prev_block_processed_text)
+            else:
+                text = "".join(text_block["text"]).strip()
+                
             text_output.append(
                 {
-                    "text": "\n".join(text_block["text"]).strip(),
+                    "text": text,
                     "text_block_id": text_block["text_block_id"],
                     "coords": text_block["coords"],
                     "page_num": int(
@@ -156,6 +161,8 @@
                     ),
                 }
             )
+            # Keep previous text block in case we need to prepend it to a list as context.
+            prev_block_processed_text = text
 
     return text_output
 
