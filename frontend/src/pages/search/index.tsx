--- conflicted
+++ resolved
@@ -64,12 +64,8 @@
   const { data: filteredCountries } = useFilteredCountries(countries);
 
   // search criteria and filters
-<<<<<<< HEAD
   const { isFetching: isFetchingSearchCriteria, data: searchCriteria }: any = useSearchCriteria();
-=======
-  const { isFetching: isFetchingSearchCriteria, isSuccess: isSearchCriteriaSuccess, data: searchCriteria }: any = useSearchCriteria();
   const browsing = searchCriteria?.query_string.trim() === "";
->>>>>>> 82403a1a
 
   // search results
   const resultsQuery: any = useSearch("searches", searchCriteria);
