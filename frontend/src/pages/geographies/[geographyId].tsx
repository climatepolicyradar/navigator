--- conflicted
+++ resolved
@@ -133,13 +133,8 @@
 
   return (
     <>
-<<<<<<< HEAD
       <Layout title={geography?.name ?? "Loading..."}>
-        {isError || !geography ? (
-=======
-      <Layout title={`Climate Policy Radar | ${geography?.name ?? "Loading..."}`}>
         {!geography ? (
->>>>>>> 745c2a17
           <SingleCol>
             <TextLink onClick={() => router.back()}>Go back</TextLink>
             <p>We were not able to load the data for the country.</p>
