--- conflicted
+++ resolved
@@ -3,7 +3,6 @@
 import Link from "next/link";
 import useDocumentDetail from "@hooks/useDocumentDetail";
 import Layout from "@components/layouts/Main";
-import TextLink from "@components/nav/TextLink";
 import DocumentInfo from "@components/blocks/DocumentInfo";
 import { Timeline } from "@components/blocks/Timeline";
 import Event from "@components/blocks/Event";
@@ -82,11 +81,7 @@
               <div className="flex flex-col md:flex-row">
                 <div className="flex-1 mt-6">
                   <h1 className="text-3xl lg:smaller">{page.name}</h1>
-<<<<<<< HEAD
-                  <div className="flex text-indigo-400 mt-3 items-center w-full mb-6 font-medium">
-=======
-                  <div className="flex text-base text-indigo-400 mt-3 items-center w-full mb-6">
->>>>>>> 11162eea
+                  <div className="flex text-base text-indigo-400 mt-3 items-center w-full mb-6 font-medium">
                     <CountryLink countryCode={page.geography.value}>
                       <span className={`rounded-sm border border-black flag-icon-background flag-icon-${page.geography.value.toLowerCase()}`} />
                       <span className="ml-2">{page.geography.display_value}</span>
