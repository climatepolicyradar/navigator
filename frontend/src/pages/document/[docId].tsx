import React, { useEffect, useState } from "react";
import { GetServerSideProps, InferGetServerSidePropsType } from "next";
import { useRouter } from "next/router";
import Link from "next/link";
import useDocumentDetail from "@hooks/useDocumentDetail";
import Layout from "@components/layouts/Main";
import DocumentInfo from "@components/blocks/DocumentInfo";
import { Timeline } from "@components/blocks/Timeline";
import Event from "@components/blocks/Event";
import { Loading } from "@components/blocks/Loading";
import { RelatedDocument } from "@components/blocks/RelatedDocument";
import TabbedNav from "@components/nav/TabbedNav";
import { ExternalLinkIcon, DocumentIcon, GlobeIcon } from "@components/svg/Icons";
import { CountryLink } from "@components/CountryLink";
import { convertDate } from "@utils/timedate";
import { initialSummaryLength } from "@constants/document";
import { truncateString } from "@helpers/index";

import { TEvent } from "@types";
import { ExternalLink } from "@components/ExternalLink";
import { ApiClient } from "@api/http-common";

const DocumentCoverPage: InferGetServerSidePropsType<typeof getServerSideProps> = ({ page }) => {
  const [showFullSummary, setShowFullSummary] = useState(false);
  const [summary, setSummary] = useState("");

  const [year] = convertDate(page?.publication_ts);

  useEffect(() => {
    if (page?.description) {
      const text = page?.description;
      if (showFullSummary) {
        setSummary(text);
      } else {
        setSummary(truncateString(text, initialSummaryLength));
      }
    }
  }, [page, showFullSummary]);

  const renderSourceLink = () => {
    let link: string;
    if (page.content_type === "application/pdf" && page.url.length) {
      link = page.url;
    } else if (page.source_url.length) {
      link = page.source_url;
    }

    if (!link) return null;

    return (
      <div className="mt-4 flex align-bottom">
        {page?.content_type.includes("pdf") && <DocumentIcon height="24" width="24" />}
        {page?.content_type.includes("html") && <GlobeIcon height="24" width="24" />}
        <ExternalLink url={link} className="text-blue-500 underline font-medium hover:text-indigo-600 transition duration-300 flex ml-2">
          <span className="mr-1">{page?.content_type.includes("html") ? "Visit source website" : "Open full document"}</span>
          <ExternalLinkIcon height="16" width="16" />
        </ExternalLink>
      </div>
    );
  };

  // TODO: align with BE on an approach to sources and their logos
  const sourceLogo = page?.source?.name === "CCLW" ? "grantham-logo.png" : null;
  const sourceName = page?.source?.name === "CCLW" ? "Grantham Research Institute" : page?.source?.name;

  return (
    <Layout title={page?.name}>
      <section className="mb-8">
        <div className="bg-offwhite border-solid border-lineBorder border-b">
          <div className="container">
            <div className="flex flex-col md:flex-row">
              <div className="flex-1 mt-6">
                <h1 className="text-3xl lg:smaller">{page.name}</h1>
                <div className="flex text-base text-indigo-400 mt-3 items-center w-full mb-6 font-medium">
                  <CountryLink countryCode={page.geography.value}>
                    <span className={`rounded-sm border border-black flag-icon-background flag-icon-${page.geography.value.toLowerCase()}`} />
                    <span className="ml-2">{page.geography.display_value}</span>
                  </CountryLink>
                  <span>, {year}</span>
                </div>
              </div>
              <div className="my-6 md:w-2/5 lg:w-1/4 md:pl-16 flex-shrink-0">
                <Link href="/search">
                  <a className="underline text-primary-400 hover:text-indigo-600 duration-300">Back to search results</a>
                </Link>
              </div>
            </div>
            <TabbedNav activeIndex={0} items={["Overview"]} handleTabClick={() => false} showBorder={false} />
          </div>
        </div>
        <div className="container">
          <div className="md:flex">
            <section className="flex-1 md:w-0">
              <section className="mt-6 text-content">
                <div dangerouslySetInnerHTML={{ __html: summary }} />
              </section>
              {page.description.length > initialSummaryLength && (
                <section className="mt-6 flex justify-end">
                  {showFullSummary ? (
                    <button onClick={() => setShowFullSummary(false)} className="text-blue-500 font-medium">
                      Collapse
                    </button>
                  ) : (
                    <button onClick={() => setShowFullSummary(true)} className="text-blue-500 font-medium">
                      Show full summary
                    </button>
                  )}
                </section>
<<<<<<< HEAD
                {page.description.length > initialSummaryLength && (
                  <section className="mt-6 flex justify-end">
                    {showFullSummary ? (
                      <button onClick={() => setShowFullSummary(false)} className="text-blue-500 font-medium">
                        Collapse
                      </button>
                    ) : (
                      <button onClick={() => setShowFullSummary(true)} className="text-blue-500 font-medium">
                        Show full summary
                      </button>
                    )}
                  </section>
                )}

                {page.events.length > 0 && (
                  <section className="mt-12">
                    <h3>Timeline</h3>
                    <Timeline>
                      {page.events.map((event: TEvent, index: number) => (
                        <React.Fragment key={`event-${index}`}>
                          <Event event={event} index={index} last={index === page.events.length - 1 ? true : false} />
                        </React.Fragment>
                      ))}
                    </Timeline>
                  </section>
                )}

                {page.related_documents.length ? (
                  <section className="mt-12">
                    <h3>Associated Documents</h3>
                    {page.related_documents.map((doc) => (
                      <div key={doc.slug} className="my-4">
                        <RelatedDocument document={doc} />
                      </div>
                    ))}
                  </section>
                ) : null}
=======
              )}

              <section className="mt-12">
                <h3>Source</h3>
                {renderSourceLink()}
>>>>>>> 429300c8
              </section>

              {page.events.length > 0 && (
                <section className="mt-12">
                  <h3>Timeline</h3>
                  <Timeline>
                    {page.events.map((event: TEvent, index: number) => (
                      <React.Fragment key={`event-${index}`}>
                        <Event event={event} index={index} last={index === page.events.length - 1 ? true : false} />
                      </React.Fragment>
                    ))}
                  </Timeline>
                </section>
              )}

              {page.related_documents.length ? (
                <section className="mt-12">
                  <h3>Associated Documents</h3>
                  {page.related_documents.map((doc) => (
                    <div key={doc.document_id} className="my-4">
                      <RelatedDocument document={doc} />
                    </div>
                  ))}
                </section>
              ) : null}
            </section>
            <section className="mt-6 md:w-2/5 lg:w-1/4 md:pl-12 flex-shrink-0">
              <div className="md:pl-4 md:border-l md:border-lineBorder">
                <h3>About this document</h3>
                <div className="grid grid-cols-2 gap-x-2">
                  <DocumentInfo id="category-tt" heading="Category" text={page.category.name} />
                  <DocumentInfo id="type-tt" heading="Type" text={page.type.name} />
                  {/* Topics maps to responses */}
                  {page.topics.length > 0 && <DocumentInfo id="topics-tt" heading="Topics" list={page.topics} />}
                  {page.languages.length > 0 && <DocumentInfo heading="Language" text={page.languages[0].name} />}
                </div>

                {page.keywords.length > 0 && <DocumentInfo id="keywords-tt" heading="Keywords" list={page.keywords} />}
                {page.sectors.length > 0 && <DocumentInfo id="sectors-tt" heading="Sectors" list={page.sectors} />}
                <div className="mt-8 border-t border-blue-100">
                  <h3 className="mt-4">Note</h3>
                  <div className="flex items-end my-4">
                    {sourceLogo && (
                      <div className="relative flex-shrink w-3/4 xmax-w-[40px] mr-1">
                        {/* eslint-disable-next-line @next/next/no-img-element */}
                        <img src={`/images/partners/${sourceLogo}`} alt={page.source.name} />
                      </div>
                    )}
                    {page.source.name !== "CCLW" && <p className="text-sm">{sourceName}</p>}
                  </div>
                  <p>
                    The summary of this document was written by researchers at the{" "}
                    <ExternalLink url="http://lse.ac.uk/grantham" className="text-blue-500 hover:text-indigo-600 hover:underline transition duration-300">
                      Grantham Research Institute
                    </ExternalLink>
                    . If you want to use this summary, please check Terms & Conditions for citation and licensing of third party data.
                  </p>
                </div>
              </div>
            </section>
          </div>
        </div>
      </section>
    </Layout>
  );
};
export default DocumentCoverPage;

export const getServerSideProps: GetServerSideProps = async (context) => {
  const id = context.params.docId;

  const client = new ApiClient(process.env.NEXT_PUBLIC_API_URL);

  const { data: page } = ({} = await client.get(`/documents/${id}`, null));

  return {
    props: {
      page: page,
    },
  };
};<|MERGE_RESOLUTION|>--- conflicted
+++ resolved
@@ -106,51 +106,12 @@
                     </button>
                   )}
                 </section>
-<<<<<<< HEAD
-                {page.description.length > initialSummaryLength && (
-                  <section className="mt-6 flex justify-end">
-                    {showFullSummary ? (
-                      <button onClick={() => setShowFullSummary(false)} className="text-blue-500 font-medium">
-                        Collapse
-                      </button>
-                    ) : (
-                      <button onClick={() => setShowFullSummary(true)} className="text-blue-500 font-medium">
-                        Show full summary
-                      </button>
-                    )}
-                  </section>
-                )}
-
-                {page.events.length > 0 && (
-                  <section className="mt-12">
-                    <h3>Timeline</h3>
-                    <Timeline>
-                      {page.events.map((event: TEvent, index: number) => (
-                        <React.Fragment key={`event-${index}`}>
-                          <Event event={event} index={index} last={index === page.events.length - 1 ? true : false} />
-                        </React.Fragment>
-                      ))}
-                    </Timeline>
-                  </section>
-                )}
-
-                {page.related_documents.length ? (
-                  <section className="mt-12">
-                    <h3>Associated Documents</h3>
-                    {page.related_documents.map((doc) => (
-                      <div key={doc.slug} className="my-4">
-                        <RelatedDocument document={doc} />
-                      </div>
-                    ))}
-                  </section>
-                ) : null}
-=======
               )}
 
               <section className="mt-12">
                 <h3>Source</h3>
                 {renderSourceLink()}
->>>>>>> 429300c8
+
               </section>
 
               {page.events.length > 0 && (
@@ -170,7 +131,7 @@
                 <section className="mt-12">
                   <h3>Associated Documents</h3>
                   {page.related_documents.map((doc) => (
-                    <div key={doc.document_id} className="my-4">
+                    <div key={doc.slug} className="my-4">
                       <RelatedDocument document={doc} />
                     </div>
                   ))}
