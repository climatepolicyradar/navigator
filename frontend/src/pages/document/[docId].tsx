import React, { useEffect, useState } from "react";
import { useRouter } from "next/router";
import Link from "next/link";
import useDocumentDetail from "@hooks/useDocumentDetail";
import Layout from "@components/layouts/Main";
import DocumentInfo from "@components/blocks/DocumentInfo";
import { Timeline } from "@components/blocks/Timeline";
import Event from "@components/blocks/Event";
import { Loading } from "@components/blocks/Loading";
import { RelatedDocument } from "@components/blocks/RelatedDocument";
import TabbedNav from "@components/nav/TabbedNav";
import { ExternalLinkIcon } from "@components/svg/Icons";
import { CountryLink } from "@components/CountryLink";
import { convertDate } from "@utils/timedate";
import { initialSummaryLength } from "@constants/document";
import { truncateString } from "@helpers/index";

import { TEvent } from "@types";
import { ExternalLink } from "@components/ExternalLink";
import { GetServerSideProps, InferGetServerSidePropsType } from "next";
import { ApiClient } from "@api/http-common";

const DocumentCoverPage: InferGetServerSidePropsType<typeof getServerSideProps> = ({page,}) => {
  const [showFullSummary, setShowFullSummary] = useState(false);
  const [summary, setSummary] = useState("");

  const [year] = convertDate(page?.publication_ts);

  useEffect(() => {
    if (page?.description) {
      const text = page?.description;
      if (showFullSummary) {
        setSummary(text);
      } else {
        setSummary(truncateString(text, initialSummaryLength));
      }
    }
  }, [page, showFullSummary]);


  const renderSourceLink = () => {
    let link: string;
    if (page.content_type === "application/pdf" && page.url.length) {
      link = page.url;
    } else if (page.source_url.length) {
      link = page.source_url;
    }

    if (!link) return null;

    return (
      <p className="mt-4">
        <ExternalLink url={link} className="text-blue-500 underline font-medium hover:text-indigo-600 transition duration-300">
          <span className="mr-1">Link to source document</span>
          <span className="inline-block">
            <ExternalLinkIcon height="16" width="16" />
          </span>
        </ExternalLink>
      </p>
    );
  };

  // TODO: align with BE on an approach to sources and their logos
  const sourceLogo = page?.source?.name === "CCLW" ? "lse-logo.png" : null;

  return (
<<<<<<< HEAD
    <Layout title={page?.name}>
      {isFetching || !page?.name ? (
        <Loading />
      ) : (
=======
    <Layout title={`Climate Policy Radar | ${page?.name ?? 'Loading...'}`}>
>>>>>>> 745c2a17
        <section className="mb-8">
          <div className="bg-offwhite border-solid border-lineBorder border-b">
            <div className="container">
              <div className="flex flex-col md:flex-row">
                <div className="flex-1 mt-6">
                  <h1 className="text-3xl lg:smaller">{page.name}</h1>
                  <div className="flex text-base text-indigo-400 mt-3 items-center w-full mb-6 font-medium">
                    <CountryLink countryCode={page.geography.value}>
                      <span className={`rounded-sm border border-black flag-icon-background flag-icon-${page.geography.value.toLowerCase()}`} />
                      <span className="ml-2">{page.geography.display_value}</span>
                    </CountryLink>
                    <span>, {year}</span>
                  </div>
                </div>
                <div className="my-6 md:w-2/5 lg:w-1/4 md:pl-16 flex-shrink-0">
                  <Link href="/search">
                    <a className="underline text-primary-400 hover:text-indigo-600 duration-300">Back to search results</a>
                  </Link>
                </div>
              </div>
              <TabbedNav activeIndex={0} items={["Overview"]} handleTabClick={() => false} showBorder={false} />
            </div>
          </div>
          <div className="container">
            <div className="md:flex">
              <section className="flex-1 md:w-0">
                <section className="mt-6 text-content">
                  <div dangerouslySetInnerHTML={{ __html: summary }} />
                </section>
                {page.description.length > initialSummaryLength && (
                  <section className="mt-6 flex justify-end">
                    {showFullSummary ? (
                      <button onClick={() => setShowFullSummary(false)} className="text-blue-500 font-medium">
                        Collapse
                      </button>
                    ) : (
                      <button onClick={() => setShowFullSummary(true)} className="text-blue-500 font-medium">
                        Show full summary
                      </button>
                    )}
                  </section>
                )}

                {page.events.length > 0 && (
                  <section className="mt-12">
                    <h3>Timeline</h3>
                    <Timeline>
                      {page.events.map((event: TEvent, index: number) => (
                        <React.Fragment key={`event-${index}`}>
                          <Event event={event} index={index} last={index === page.events.length - 1 ? true : false} />
                        </React.Fragment>
                      ))}
                    </Timeline>
                  </section>
                )}

                {page.related_documents.length ? (
                  <section className="mt-12">
                    <h3>Associated Documents</h3>
                    {page.related_documents.map((doc) => (
                      <div key={doc.document_id} className="my-4">
                        <RelatedDocument document={doc} />
                      </div>
                    ))}
                  </section>
                ) : null}
              </section>
              <section className="mt-6 md:w-2/5 lg:w-1/4 md:pl-12 flex-shrink-0">
                <div className="md:pl-4 md:border-l md:border-lineBorder">
                  <h3>About this document</h3>
                  <div className="grid grid-cols-2 gap-x-2">
                    <DocumentInfo id="category-tt" heading="Category" text={page.category.name} />
                    <DocumentInfo id="type-tt" heading="Type" text={page.type.name} />
                    {/* Topics maps to responses */}
                    {page.topics.length > 0 && <DocumentInfo id="topics-tt" heading="Topics" list={page.topics} />}
                    {page.languages.length > 0 && <DocumentInfo heading="Language" text={page.languages[0].name} />}
                  </div>

                  {page.keywords.length > 0 && <DocumentInfo id="keywords-tt" heading="Keywords" list={page.keywords} />}
                  {page.sectors.length > 0 && <DocumentInfo id="sectors-tt" heading="Sectors" list={page.sectors} />}
                  <div className="mt-8 border-t border-lineBorder">
                    <h3 className="mt-4">Source</h3>
                    <div className="flex items-end mt-4">
                      {sourceLogo && (
                        <div className="relative flex-shrink max-w-[40px] mr-1">
                          {/* eslint-disable-next-line @next/next/no-img-element */}
                          <img src={`/images/partners/${sourceLogo}`} alt={page.source.name} />
                        </div>
                      )}
                      <p className="text-sm">{page.source.name}</p>
                    </div>
                    {renderSourceLink()}
                  </div>
                </div>
              </section>
            </div>
          </div>
        </section>
    </Layout>
  );
};
export default DocumentCoverPage;


export const getServerSideProps: GetServerSideProps = async (context) => {
  const id = context.params.docId;
  const client = new ApiClient();

  const { data: page } = {} = await client.get(`/documents/${id}`, null);

  return {
    props: {
      page: page,
    },
  };
};<|MERGE_RESOLUTION|>--- conflicted
+++ resolved
@@ -20,7 +20,7 @@
 import { GetServerSideProps, InferGetServerSidePropsType } from "next";
 import { ApiClient } from "@api/http-common";
 
-const DocumentCoverPage: InferGetServerSidePropsType<typeof getServerSideProps> = ({page,}) => {
+const DocumentCoverPage: InferGetServerSidePropsType<typeof getServerSideProps> = ({ page }) => {
   const [showFullSummary, setShowFullSummary] = useState(false);
   const [summary, setSummary] = useState("");
 
@@ -36,7 +36,6 @@
       }
     }
   }, [page, showFullSummary]);
-
 
   const renderSourceLink = () => {
     let link: string;
@@ -64,123 +63,115 @@
   const sourceLogo = page?.source?.name === "CCLW" ? "lse-logo.png" : null;
 
   return (
-<<<<<<< HEAD
     <Layout title={page?.name}>
-      {isFetching || !page?.name ? (
-        <Loading />
-      ) : (
-=======
-    <Layout title={`Climate Policy Radar | ${page?.name ?? 'Loading...'}`}>
->>>>>>> 745c2a17
-        <section className="mb-8">
-          <div className="bg-offwhite border-solid border-lineBorder border-b">
-            <div className="container">
-              <div className="flex flex-col md:flex-row">
-                <div className="flex-1 mt-6">
-                  <h1 className="text-3xl lg:smaller">{page.name}</h1>
-                  <div className="flex text-base text-indigo-400 mt-3 items-center w-full mb-6 font-medium">
-                    <CountryLink countryCode={page.geography.value}>
-                      <span className={`rounded-sm border border-black flag-icon-background flag-icon-${page.geography.value.toLowerCase()}`} />
-                      <span className="ml-2">{page.geography.display_value}</span>
-                    </CountryLink>
-                    <span>, {year}</span>
-                  </div>
-                </div>
-                <div className="my-6 md:w-2/5 lg:w-1/4 md:pl-16 flex-shrink-0">
-                  <Link href="/search">
-                    <a className="underline text-primary-400 hover:text-indigo-600 duration-300">Back to search results</a>
-                  </Link>
+      <section className="mb-8">
+        <div className="bg-offwhite border-solid border-lineBorder border-b">
+          <div className="container">
+            <div className="flex flex-col md:flex-row">
+              <div className="flex-1 mt-6">
+                <h1 className="text-3xl lg:smaller">{page.name}</h1>
+                <div className="flex text-base text-indigo-400 mt-3 items-center w-full mb-6 font-medium">
+                  <CountryLink countryCode={page.geography.value}>
+                    <span className={`rounded-sm border border-black flag-icon-background flag-icon-${page.geography.value.toLowerCase()}`} />
+                    <span className="ml-2">{page.geography.display_value}</span>
+                  </CountryLink>
+                  <span>, {year}</span>
                 </div>
               </div>
-              <TabbedNav activeIndex={0} items={["Overview"]} handleTabClick={() => false} showBorder={false} />
+              <div className="my-6 md:w-2/5 lg:w-1/4 md:pl-16 flex-shrink-0">
+                <Link href="/search">
+                  <a className="underline text-primary-400 hover:text-indigo-600 duration-300">Back to search results</a>
+                </Link>
+              </div>
             </div>
+            <TabbedNav activeIndex={0} items={["Overview"]} handleTabClick={() => false} showBorder={false} />
           </div>
-          <div className="container">
-            <div className="md:flex">
-              <section className="flex-1 md:w-0">
-                <section className="mt-6 text-content">
-                  <div dangerouslySetInnerHTML={{ __html: summary }} />
+        </div>
+        <div className="container">
+          <div className="md:flex">
+            <section className="flex-1 md:w-0">
+              <section className="mt-6 text-content">
+                <div dangerouslySetInnerHTML={{ __html: summary }} />
+              </section>
+              {page.description.length > initialSummaryLength && (
+                <section className="mt-6 flex justify-end">
+                  {showFullSummary ? (
+                    <button onClick={() => setShowFullSummary(false)} className="text-blue-500 font-medium">
+                      Collapse
+                    </button>
+                  ) : (
+                    <button onClick={() => setShowFullSummary(true)} className="text-blue-500 font-medium">
+                      Show full summary
+                    </button>
+                  )}
                 </section>
-                {page.description.length > initialSummaryLength && (
-                  <section className="mt-6 flex justify-end">
-                    {showFullSummary ? (
-                      <button onClick={() => setShowFullSummary(false)} className="text-blue-500 font-medium">
-                        Collapse
-                      </button>
-                    ) : (
-                      <button onClick={() => setShowFullSummary(true)} className="text-blue-500 font-medium">
-                        Show full summary
-                      </button>
+              )}
+
+              {page.events.length > 0 && (
+                <section className="mt-12">
+                  <h3>Timeline</h3>
+                  <Timeline>
+                    {page.events.map((event: TEvent, index: number) => (
+                      <React.Fragment key={`event-${index}`}>
+                        <Event event={event} index={index} last={index === page.events.length - 1 ? true : false} />
+                      </React.Fragment>
+                    ))}
+                  </Timeline>
+                </section>
+              )}
+
+              {page.related_documents.length ? (
+                <section className="mt-12">
+                  <h3>Associated Documents</h3>
+                  {page.related_documents.map((doc) => (
+                    <div key={doc.document_id} className="my-4">
+                      <RelatedDocument document={doc} />
+                    </div>
+                  ))}
+                </section>
+              ) : null}
+            </section>
+            <section className="mt-6 md:w-2/5 lg:w-1/4 md:pl-12 flex-shrink-0">
+              <div className="md:pl-4 md:border-l md:border-lineBorder">
+                <h3>About this document</h3>
+                <div className="grid grid-cols-2 gap-x-2">
+                  <DocumentInfo id="category-tt" heading="Category" text={page.category.name} />
+                  <DocumentInfo id="type-tt" heading="Type" text={page.type.name} />
+                  {/* Topics maps to responses */}
+                  {page.topics.length > 0 && <DocumentInfo id="topics-tt" heading="Topics" list={page.topics} />}
+                  {page.languages.length > 0 && <DocumentInfo heading="Language" text={page.languages[0].name} />}
+                </div>
+
+                {page.keywords.length > 0 && <DocumentInfo id="keywords-tt" heading="Keywords" list={page.keywords} />}
+                {page.sectors.length > 0 && <DocumentInfo id="sectors-tt" heading="Sectors" list={page.sectors} />}
+                <div className="mt-8 border-t border-lineBorder">
+                  <h3 className="mt-4">Source</h3>
+                  <div className="flex items-end mt-4">
+                    {sourceLogo && (
+                      <div className="relative flex-shrink max-w-[40px] mr-1">
+                        {/* eslint-disable-next-line @next/next/no-img-element */}
+                        <img src={`/images/partners/${sourceLogo}`} alt={page.source.name} />
+                      </div>
                     )}
-                  </section>
-                )}
-
-                {page.events.length > 0 && (
-                  <section className="mt-12">
-                    <h3>Timeline</h3>
-                    <Timeline>
-                      {page.events.map((event: TEvent, index: number) => (
-                        <React.Fragment key={`event-${index}`}>
-                          <Event event={event} index={index} last={index === page.events.length - 1 ? true : false} />
-                        </React.Fragment>
-                      ))}
-                    </Timeline>
-                  </section>
-                )}
-
-                {page.related_documents.length ? (
-                  <section className="mt-12">
-                    <h3>Associated Documents</h3>
-                    {page.related_documents.map((doc) => (
-                      <div key={doc.document_id} className="my-4">
-                        <RelatedDocument document={doc} />
-                      </div>
-                    ))}
-                  </section>
-                ) : null}
-              </section>
-              <section className="mt-6 md:w-2/5 lg:w-1/4 md:pl-12 flex-shrink-0">
-                <div className="md:pl-4 md:border-l md:border-lineBorder">
-                  <h3>About this document</h3>
-                  <div className="grid grid-cols-2 gap-x-2">
-                    <DocumentInfo id="category-tt" heading="Category" text={page.category.name} />
-                    <DocumentInfo id="type-tt" heading="Type" text={page.type.name} />
-                    {/* Topics maps to responses */}
-                    {page.topics.length > 0 && <DocumentInfo id="topics-tt" heading="Topics" list={page.topics} />}
-                    {page.languages.length > 0 && <DocumentInfo heading="Language" text={page.languages[0].name} />}
+                    <p className="text-sm">{page.source.name}</p>
                   </div>
-
-                  {page.keywords.length > 0 && <DocumentInfo id="keywords-tt" heading="Keywords" list={page.keywords} />}
-                  {page.sectors.length > 0 && <DocumentInfo id="sectors-tt" heading="Sectors" list={page.sectors} />}
-                  <div className="mt-8 border-t border-lineBorder">
-                    <h3 className="mt-4">Source</h3>
-                    <div className="flex items-end mt-4">
-                      {sourceLogo && (
-                        <div className="relative flex-shrink max-w-[40px] mr-1">
-                          {/* eslint-disable-next-line @next/next/no-img-element */}
-                          <img src={`/images/partners/${sourceLogo}`} alt={page.source.name} />
-                        </div>
-                      )}
-                      <p className="text-sm">{page.source.name}</p>
-                    </div>
-                    {renderSourceLink()}
-                  </div>
+                  {renderSourceLink()}
                 </div>
-              </section>
-            </div>
+              </div>
+            </section>
           </div>
-        </section>
+        </div>
+      </section>
     </Layout>
   );
 };
 export default DocumentCoverPage;
 
-
 export const getServerSideProps: GetServerSideProps = async (context) => {
   const id = context.params.docId;
   const client = new ApiClient();
 
-  const { data: page } = {} = await client.get(`/documents/${id}`, null);
+  const { data: page } = ({} = await client.get(`/documents/${id}`, null));
 
   return {
     props: {
