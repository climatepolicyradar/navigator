--- conflicted
+++ resolved
@@ -102,15 +102,10 @@
   }, [user]);
 
   return (
-<<<<<<< HEAD
     <Layout
       title={`Climate Policy Radar | ${t('My account')}`}
       heading={t('My account')}
     >
-=======
-    <Layout title={`Navigator | ${t('My account')}`} heading={t('My account')}>
-      {console.log(geos)}
->>>>>>> f226994e
       <section>
         <div className="container py-4">
           {isSubmitting ? (
