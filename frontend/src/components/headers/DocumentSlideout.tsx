import Link from "next/link";
import { TDocument } from "@types";
import useConfig from "@hooks/useConfig";
import DocumentMenu from "../menus/DocumentMenu";
import TextLink from "../nav/TextLink";
<<<<<<< HEAD
import { getDocumentTitle } from "@helpers/getDocumentTitle";
=======
import { getCountryName } from "@helpers/getCountryFields";
>>>>>>> 5e72459f

type TProps = {
  document: TDocument;
  searchTerm: string;
  showPDF: boolean;
  setShowPDF: (show?: boolean) => void;
};

const DocumentSlideout = ({ document, searchTerm, showPDF, setShowPDF }: TProps) => {
  const configQuery: any = useConfig("config");
  const { data: { countries = [] } = {} } = configQuery;

  if (!document) return null;

  const year = document?.document_date.split("/")[2] ?? "";

  const country_name = getCountryName(document.document_geography, countries);

  return (
    <>
      {document ? (
        <>
          <div className="border-b border-lineBorder pb-4 flex justify-between relative">
            <div className="pl-6 pr-10 mt-2">
              <Link href={`/document/${document.document_slug}`}>
                <a>
                  <h1 className="text-lg text-blue-500 font-medium">{getDocumentTitle(document.document_name, document.document_postfix)}</h1>
                </a>
              </Link>
              <div className="flex flex-wrap lg:flex-nowrap text-sm text-indigo-400 my-2 items-center">
                <div className={`rounded-sm border border-black flag-icon-background flag-icon-${document.document_geography.toLowerCase()}`} />
                <span className="ml-2">
                  {country_name}, {year}
                </span>
              </div>

              {/* TODO: translate below text, how to handle plurals? */}
              <h3 className="text-indigo-500 text-xl">
                Document {`match${document.document_passage_matches.length === 1 ? "" : "es"}`} ({document.document_passage_matches.length}) for "{searchTerm}"
              </h3>
            </div>
            <DocumentMenu document={document} />
          </div>
          {showPDF && (
            // TODO: translate below text
            <div className="md:hidden ml-6">
              <TextLink onClick={() => setShowPDF(false)}>
                <span className="text-lg">&laquo;</span>Back to passage matches
              </TextLink>
            </div>
          )}
        </>
      ) : null}
    </>
  );
};
export default DocumentSlideout;<|MERGE_RESOLUTION|>--- conflicted
+++ resolved
@@ -3,11 +3,8 @@
 import useConfig from "@hooks/useConfig";
 import DocumentMenu from "../menus/DocumentMenu";
 import TextLink from "../nav/TextLink";
-<<<<<<< HEAD
 import { getDocumentTitle } from "@helpers/getDocumentTitle";
-=======
 import { getCountryName } from "@helpers/getCountryFields";
->>>>>>> 5e72459f
 
 type TProps = {
   document: TDocument;
