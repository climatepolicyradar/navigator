--- conflicted
+++ resolved
@@ -17,12 +17,7 @@
     setTerm(e.currentTarget.value);
   };
   return (
-<<<<<<< HEAD
-    <form>
-      <div>{t('description.part2')}</div>
-=======
     <form data-cy="search-form">
->>>>>>> d103d68b
       <p className="sm:hidden mt-4 text-center text-white">
         Search for something, e.g. 'carbon taxes'.
       </p>
