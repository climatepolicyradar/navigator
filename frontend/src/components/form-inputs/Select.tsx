--- conflicted
+++ resolved
@@ -11,10 +11,7 @@
   errors: FieldErrors;
   onChange?(event: any): any;
   register: any;
-<<<<<<< HEAD
-=======
   'data-cy'?: string;
->>>>>>> f4342ae5
 }
 
 const Select = ({
@@ -27,10 +24,7 @@
   onChange = () => {},
   errors,
   register,
-<<<<<<< HEAD
-=======
   'data-cy': dataCy,
->>>>>>> f4342ae5
 }: SelectProps) => {
   return (
     <div className={`${classes}`}>
@@ -39,10 +33,7 @@
         {required ? <strong className="text-red-500"> *</strong> : null}
       </label>
       <select
-<<<<<<< HEAD
-=======
         data-cy={dataCy}
->>>>>>> f4342ae5
         onChange={onChange}
         className={`border ${
           errors[name] ? 'border-red-500' : 'border-gray-300'
