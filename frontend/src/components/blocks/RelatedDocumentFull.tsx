--- conflicted
+++ resolved
@@ -11,29 +11,9 @@
   const [year] = convertDate(document_date);
   
   return (
-<<<<<<< HEAD
-    <div className="relative">
-      <div className="flex justify-between items-start">
-        <h2 className="leading-none flex items-start">
-          <Link href={`/document/${slug}`}>
-            <a className="text-left text-blue-500 font-medium text-lg transition duration-300 hover:text-indigo-600 leading-tight underline">{truncateString(document_name, 80)}</a>
-          </Link>
-        </h2>
-      </div>
-      <div className="flex text-sm text-indigo-400 mt-3">
-        {document_category && <div className="mr-3" title={document_category}>{getCategoryIcon(document_category, "20")}</div>}
-        <CountryLink countryCode={document_country_code}>
-          <div className={`rounded-sm border border-black flag-icon-background flag-icon-${document_country_code.toLowerCase()}`} />
-          <span className="ml-2">{document_country_english_shortname}</span>
-        </CountryLink>
-        <span>, {year}</span>
-      </div>
-      <p className="text-indigo-400 mt-3">{truncateString(document_description.replace(/(<([^>]+)>)/gi, ""), 250)}</p>
-    </div>
-=======
     <DocumentListItem
       listItem={{
-        id: document_id,
+        slug: slug,
         name: document_name,
         country_code: document_country_code,
         country_name: document_country_english_shortname,
@@ -42,6 +22,5 @@
         category: document_category,
       }}
     />
->>>>>>> 429300c8
   );
 };