--- conflicted
+++ resolved
@@ -23,21 +23,6 @@
             {truncateString(document.document_name, 80)}
           </button>
         </h2>
-<<<<<<< HEAD
-
-        <div className="flex pl-2">
-          <a target="_blank" href={document.document_url}>
-            <span className="sr-only">Download PDF</span>
-            <DownloadPDFIcon height="24" width="24" />
-          </a>
-          <button
-            className="text-indigo-500 hover:text-indigo-600 transition duration-300 ml-2"
-            onClick={() => router.push(`/document/${document.document_id}`)}
-          >
-            <ViewDocumentCoverPageIcon height="24" width="24" />
-          </button>
-        </div>
-=======
         {document.content_type === 'application/pdf' && (
           <div className="flex pl-2">
             <a target="_blank" href={document.document_url}>
@@ -46,7 +31,6 @@
             </a>
           </div>
         )}
->>>>>>> 2264c1ef
       </div>
 
       <div className="flex text-xs text-indigo-400 mt-3">
@@ -72,18 +56,6 @@
         )}
       </p>
       {/* TODO: translate below text, how to handle plurals? */}
-<<<<<<< HEAD
-      {document.document_passage_matches.length > 0 && (
-        <button
-          className="text-indigo-500 underline text-sm mt-3 transition duration-300 hover:text-indigo-600"
-          onClick={onClick}
-        >
-          {document.document_passage_matches.length} match
-          {`${document.document_passage_matches.length === 1 ? '' : 'es'}`} in
-          document
-        </button>
-      )}
-=======
       {document.document_passage_matches.length > 0 &&
         document.content_type === 'application/pdf' && (
           <button
@@ -95,7 +67,6 @@
             document
           </button>
         )}
->>>>>>> 2264c1ef
     </div>
   );
 };
