--- conflicted
+++ resolved
@@ -10,7 +10,7 @@
   const {
     document_country_code,
     document_country_english_shortname,
-    document_id,
+    slug,
     document_date,
     document_description,
     document_name,
@@ -41,18 +41,9 @@
               {document_passage_matches.length > 0 && <span className="px-2">Document</span>}
             </div>
           </div>
-<<<<<<< HEAD
-          {document.document_content_type === "application/pdf" && document.document_passage_matches.length > 0 && (
-            <button
-              data-slug={document.slug}
-              className="mt-2 lg:mt-0 py-1 px-4 bg-blue-600 text-white font-medium transition duration-300 rounded-lg hover:bg-indigo-600"
-            >
-              {`See ${document.document_passage_matches.length} match${document.document_passage_matches.length > 1 ? "es" : ""} in document`}
-=======
           {document_content_type === "application/pdf" && document_passage_matches.length > 0 && (
-            <button data-docid={document_id} className="mt-2 lg:mt-0 py-1 px-4 bg-blue-600 text-white font-medium transition duration-300 rounded-lg hover:bg-indigo-600">
+            <button data-slug={slug} className="mt-2 lg:mt-0 py-1 px-4 bg-blue-600 text-white font-medium transition duration-300 rounded-lg hover:bg-indigo-600">
               {`See ${document_passage_matches.length} match${document_passage_matches.length > 1 ? "es" : ""} in document`}
->>>>>>> 429300c8
             </button>
           )}
         </>
@@ -61,36 +52,9 @@
   };
 
   return (
-<<<<<<< HEAD
-    <div className="relative">
-      <div className="flex justify-between items-start">
-        <h2 className="leading-none flex items-center">
-          <Link href={`/document/${document.slug}`}>
-            <a className="text-left font-medium text-lg leading-tight underline">{truncateString(document.document_name, 80)}</a>
-          </Link>
-        </h2>
-      </div>
-
-      <div className="flex flex-wrap text-sm text-indigo-400 mt-4 items-center space-y-1.5">
-        {document.document_category && (
-          <div className="mr-3" title={document.document_category}>
-            {getCategoryIcon(document.document_category, "20")}
-          </div>
-        )}
-        <CountryLink countryCode={document.document_country_code}>
-          <span className={`rounded-sm border border-black flag-icon-background flag-icon-${document.document_country_code.toLowerCase()}`} />
-          <span className="ml-2">{document.document_country_english_shortname}</span>
-        </CountryLink>
-        <span>, {year}</span>
-        {showMatches()}
-      </div>
-
-      <p className="text-indigo-400 mt-3">{truncateString(document.document_description.replace(/(<([^>]+)>)/gi, ""), 375)}</p>
-    </div>
-=======
     <DocumentListItem
       listItem={{
-        id: document_id,
+        slug: slug,
         name: document_name,
         country_code: document_country_code,
         country_name: document_country_english_shortname,
@@ -101,7 +65,6 @@
     >
       {showMatches()}
     </DocumentListItem>
->>>>>>> 429300c8
   );
 };
 export default SearchResult;